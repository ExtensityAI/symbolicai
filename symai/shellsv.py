import argparse
import glob
import json
import logging
import os
import re
import shutil
import signal
import subprocess
import sys
import time
import traceback
from pathlib import Path
from typing import Iterable, Tuple

from prompt_toolkit import HTML, PromptSession, print_formatted_text
from prompt_toolkit.completion import Completer, Completion, WordCompleter
from prompt_toolkit.history import History
from prompt_toolkit.key_binding import KeyBindings
from prompt_toolkit.keys import Keys
from prompt_toolkit.lexers import PygmentsLexer
from prompt_toolkit.patch_stdout import patch_stdout
from prompt_toolkit.shortcuts import CompleteStyle, ProgressBar
from prompt_toolkit.styles import Style
from pygments.lexers.shell import BashLexer

from .backend.settings import HOME_PATH, SYMSH_CONFIG
from .components import FileReader, Function, Indexer
from .extended import (ArxivPdfParser, Conversation, DocumentRetriever,
                       FileMerger, RepositoryCloner,
                       RetrievalAugmentedConversation)
from .imports import Import
from .interfaces import Interface
from .menu.screen import show_intro_menu
from .misc.console import ConsoleStyle
from .misc.loader import Loader
from .symbol import Symbol

logging.getLogger("prompt_toolkit").setLevel(logging.ERROR)
logging.getLogger("asyncio").setLevel(logging.ERROR)
logging.getLogger("subprocess").setLevel(logging.ERROR)

# load json config from home directory root
home_path = HOME_PATH / '.symai'
config_path = os.path.join(home_path, 'symsh.config.json')
# migrate config from old path
if 'colors' not in SYMSH_CONFIG:
    __new_config__ = {"colors": SYMSH_CONFIG}
    # add command in config
    SYMSH_CONFIG = __new_config__
    # save config
    with open(config_path, 'w') as f:
        json.dump(__new_config__, f, indent=4)

# make sure map-nt-cmd is in config
if 'map-nt-cmd' not in SYMSH_CONFIG:
    # add command in config
    SYMSH_CONFIG['map-nt-cmd'] = True
    # save config
    with open(config_path, 'w') as f:
        json.dump(SYMSH_CONFIG, f, indent=4)

print                     = print_formatted_text
FunctionType              = Function
ConversationType          = Conversation
RetrievalConversationType = RetrievalAugmentedConversation
use_styles                = False
map_nt_cmd_enabled        = SYMSH_CONFIG['map-nt-cmd']

SHELL_CONTEXT = """[Description]
This shell program is the command interpreter on the Linux systems, MacOS and Windows PowerShell.
It is a program that interacts with the users in the terminal emulation window.
Shell commands are instructions that instruct the system to do some action.

[Program Instructions]
If the user requests commands, you will only process user queries and return valid Linux/MacOS shell or Windows PowerShell commands and no other text.
If no further specified, use as default the Linux/MacOS shell commands.
If additional instructions are provided the follow the user query to produce the requested output.
A well related and helpful answer with suggested improvements is preferred over "I don't know" or "I don't understand" answers or stating the obvious.
"""

stateful_conversation = None
previous_kwargs       = None

def supports_ansi_escape():
    try:
        os.get_terminal_size(0)
        return True
    except OSError:
        return False

class PathCompleter(Completer):
    def get_completions(self, document, complete_event):
        complete_word = document.get_word_before_cursor(WORD=True)
        sep = os.path.sep
        if complete_word.startswith(f'~{sep}'):
            complete_word = FileReader.expand_user_path(complete_word)

        # list all files and directories in current directory
        files = list(glob.glob(complete_word + '*'))
        if len(files) == 0:
            return None

        dirs_ = []
        files_ = []

        for file in files:
            # split the command into words by space (ignore escaped spaces)
            command_words = document.text.split(' ')
            if len(command_words) > 1:
                # Calculate start position of the completion
                start_position = len(document.text) - len(' '.join(command_words[:-1])) - 1
                start_position = max(0, start_position)
            else:
                start_position = len(document.text)
            # if there is a space in the file name, then escape it
            if ' ' in file:
                file = file.replace(' ', '\\ ')
            if (document.text.startswith('cd') or document.text.startswith('mkdir')) and os.path.isfile(file):
                continue
            if os.path.isdir(file):
                dirs_.append(file)
            else:
                files_.append(file)

        for d in dirs_:
            # if starts with home directory, then replace it with ~
            d = FileReader.expand_user_path(d)
            yield Completion(d, start_position=-start_position,
                             style='class:path-completion',
                             selected_style='class:path-completion-selected')

        for f in files_:
            # if starts with home directory, then replace it with ~
            f = FileReader.expand_user_path(f)
            yield Completion(f, start_position=-start_position,
                             style='class:file-completion',
                             selected_style='class:file-completion-selected')

class HistoryCompleter(WordCompleter):
    def get_completions(self, document, complete_event):
        completions = super().get_completions(document, complete_event)
        for completion in completions:
            completion.style = 'class:history-completion'
            completion.selected_style = 'class:history-completion-selected'
            yield completion

class MergedCompleter(Completer):
    def __init__(self, path_completer, history_completer):
        self.path_completer = path_completer
        self.history_completer = history_completer

    def get_completions(self, document, complete_event):
        text = document.text

        if text.startswith('cd ') or\
            text.startswith('ls ') or\
            text.startswith('touch ') or\
            text.startswith('cat ') or\
            text.startswith('mkdir ') or\
            text.startswith('open ') or\
            text.startswith('rm ') or\
            text.startswith('git ') or\
            text.startswith('vi ') or\
            text.startswith('nano ') or\
            text.startswith('*') or\
            text.startswith(r'.\\') or\
            text.startswith(r'~\\') or\
            text.startswith(r'\\') or\
            text.startswith('.\\') or\
            text.startswith('~\\') or\
            text.startswith('\\') or\
            text.startswith('./') or\
            text.startswith('~/') or\
            text.startswith('/'):
            yield from self.path_completer.get_completions(document, complete_event)
            yield from self.history_completer.get_completions(document, complete_event)
        else:
            yield from self.history_completer.get_completions(document, complete_event)
            yield from self.path_completer.get_completions(document, complete_event)

# Create custom keybindings
bindings = KeyBindings()
previous_prefix = None
exec_prefix = 'default'
# Get a copy of the current environment
default_env = os.environ.copy()

def get_exec_prefix():
    return sys.exec_prefix if exec_prefix == 'default' else exec_prefix

def get_conda_env():
    # what conda env am I in (e.g., where is my Python process from)?
    ENVBIN = get_exec_prefix()
    env_name = os.path.basename(ENVBIN)
    return env_name

# bind to 'Ctrl' + 'Space'
@bindings.add(Keys.ControlSpace)
def _(event):
    current_user_input = event.current_buffer.document.text
    func = FunctionType(SHELL_CONTEXT)

    bottom_toolbar = HTML(' <b>[f]</b> Print "f" <b>[x]</b> Abort.')

    # Create custom key bindings first.
    kb = KeyBindings()

    cancel = [False]
    @kb.add('f')
    def _(event):
        print('You pressed `f`.')

    @kb.add('x')
    def _(event):
        " Send Abort (control-c) signal. "
        cancel[0] = True
        os.kill(os.getpid(), signal.SIGINT)

    # Use `patch_stdout`, to make sure that prints go above the
    # application.
    with patch_stdout():
        with ProgressBar(key_bindings=kb, bottom_toolbar=bottom_toolbar) as pb:
            # TODO: hack to simulate progress bar of indeterminate length of an synchronous function
            for i in pb(range(100)):
                if i > 50 and i < 70:
                    time.sleep(.01)

                if i == 60:
                    res = func(current_user_input) # hack to see progress bar

                # Stop when the cancel flag has been set.
                if cancel[0]:
                    break

    with ConsoleStyle('code') as console:
        console.print(res)

@bindings.add(Keys.PageUp)
def _(event):
    # Moving up for 5 lines
    for _ in range(5):
        event.current_buffer.auto_up()

@bindings.add(Keys.PageDown)
def _(event):
    # Moving down for 5 lines
    for _ in range(5):
        event.current_buffer.auto_down()

class FileHistory(History):
    '''
    :class:`.History` class that stores all strings in a file.
    '''

    def __init__(self, filename: str) -> None:
        self.filename = filename
        super().__init__()

    def load_history_strings(self) -> Iterable[str]:
        lines: list[str] = []

        if os.path.exists(self.filename):
            with open(self.filename, "r") as f:
                lines = f.readlines()
                # Remove comments and empty lines.
                lines = [line for line in lines if line.strip() and not line.startswith("#")]
                # Remove whitespace at the end and \n.
                lines = [line.rstrip() for line in lines]
                # only keep unique lines
                lines = list(dict.fromkeys(lines))

        # Reverse the order, because newest items have to go first.
        return reversed(lines)

    def store_string(self, string: str) -> None:
        # Save to file.
        with open(self.filename, "ab") as f:

            def write(t: str) -> None:
                f.write(t.encode("utf-8"))

            for line in string.split("\n"):
                write("%s\n" % line)

# Defining commands history
def load_history(home_path=os.path.expanduser('~'), history_file='.bash_history'):
    history_file_path = os.path.join(home_path, history_file)
    history = FileHistory(history_file_path)
    return history, list(history.load_history_strings())

# Function to check if current directory is a git directory
def get_git_branch():
    try:
        git_process = subprocess.Popen(['git', 'rev-parse', '--abbrev-ref', 'HEAD'], stdout=subprocess.PIPE, stderr=subprocess.PIPE)
        stdout, stderr = git_process.communicate()
        if git_process.returncode == 0:
            return stdout.strip().decode('utf-8')
    except FileNotFoundError:
        pass
    return None

def disambiguate(cmds: str) -> Tuple[str, int]:
    '''
    Ok, so, possible options for now:
        1. query | cmd
        2. query | file [file ...]
        -- not supported
        3. query | cmd | file
        4. query | cmd cmd ...
        5. query | file | cmd
    '''
    has_at_least_one_cmd = any([shutil.which(cmd) is not None for cmd in cmds.split(' ')])
    has_multiple_cmds    = sum([shutil.which(cmd) is not None for cmd in cmds.split(' ')]) > 1
    maybe_cmd   = cmds.split(' ')[0].strip() # get first command
    maybe_files = FileReader.extract_files(cmds)
    # if cmd follows file(s) or file(s) follows cmd or multiple cmds throw error as not supported
    if maybe_files is not None and has_at_least_one_cmd or has_multiple_cmds:
        raise ValueError('Cannot disambiguate commands that have both files and commands or multiple commands. Please provide correct order of commands. '
                         'Supported are: '
                         'query | file [file ...] (e.g. "what do these files have in common?" | file1 [file2 ...]) '
                         'and '
                         'query | cmd (e.g. "what flags can I use with rg?" | rg --help)')
    # now check order of commands and keep correct order
    if shutil.which(maybe_cmd) is not None:
        return subprocess.run(cmds, capture_output=True, text=True, shell=True).stdout, 1
    if maybe_files is not None:
        return maybe_files, 2

# query language model
def query_language_model(query: str, res=None, *args, **kwargs):
    global stateful_conversation, previous_kwargs
    home_path = os.path.expanduser('~')
    symai_path = os.path.join(home_path, '.symai', '.conversation_state')

    # check and extract kwargs from query if any
    # format --kwargs key1=value1,key2=value2,key3=value3,...keyN=valueN
    if '--kwargs' in query or '-kw' in query:
        splitter = '--kwargs' if '--kwargs' in query else '-kw'
        # check if kwargs format is last in query otherwise raise error
        splits = query.split(f'{splitter}')
        if previous_kwargs is None and '=' not in splits[-1] and ',' not in splits[-1]:
            raise ValueError('Kwargs format must be last in query.')
        elif previous_kwargs is not None and '=' not in splits[-1] and ',' not in splits[-1]:
            # use previous kwargs
            cmd_kwargs = previous_kwargs
        else:
            # remove kwargs from query
            query = splits[0].strip()
            # extract kwargs
            kwargs_str = splits[-1].strip()
            cmd_kwargs = dict([kw.split('=') for kw in kwargs_str.split(',')])
            cmd_kwargs = {k.strip(): Symbol(v.strip()).ast() for k, v in cmd_kwargs.items()}

        previous_kwargs = cmd_kwargs
        # unpack cmd_kwargs to kwargs
        kwargs = {**kwargs, **cmd_kwargs}

    if (query.startswith('!"') or query.startswith("!'") or query.startswith('!`')):
        os.makedirs(os.path.dirname(symai_path), exist_ok=True)
        stateful_conversation = ConversationType(auto_print=False)
        ConversationType.save_conversation_state(stateful_conversation, symai_path)
    elif (query.startswith('."') or query.startswith(".'") or query.startswith('.`')) and stateful_conversation is None:
        if stateful_conversation is None:
            stateful_conversation = ConversationType(auto_print=False)
        if not os.path.exists(symai_path):
            os.makedirs(os.path.dirname(symai_path), exist_ok=True)
            ConversationType.save_conversation_state(stateful_conversation, symai_path)
        stateful_conversation = stateful_conversation.load_conversation_state(symai_path)

    cmd              = None
    if '|' in query:
        cmds = query.split('|')
        if len(cmds) > 2:
            raise ValueError(('Cannot disambiguate commands that have more than 1 pipes. Please provide correct order of commands. '
                              'Supported are: '
                              'query | file [file ...] (e.g. "what do these files have in common?" | file1 [file2 ...]) '
                              'and '
                              'query | cmd (e.g. "what flags can I use with rg?" | rg --help)'))
        query = cmds[0]
        payload, order = disambiguate(cmds[1].strip())
        # check if we're in a stateful conversation
        if query.startswith('."') or query.startswith(".'") or query.startswith('.`') or\
           query.startswith('!"') or query.startswith("!'") or query.startswith('!`'):
           func = stateful_conversation
           if order == 1:
<<<<<<< HEAD
               res = f'{res}\n{payload}' if res is not None else payload
           elif order == 2:
               for file in payload: func.store_file(file)
        else: func = ConversationType(file_link=payload, auto_print=False)
=======
               func.store_system_message(payload)
           elif order == 2:
               for file in payload: func.store_file(file)
        else: func = FunctionType(payload)
>>>>>>> 3ae59ee9
    else:
        if  query.startswith('."') or query.startswith(".'") or query.startswith('.`') or\
            query.startswith('!"') or query.startswith("!'") or query.startswith('!`'):
            func = stateful_conversation
        else:
            func = FunctionType(SHELL_CONTEXT)

    with Loader(desc="Inference ...", end=""):
        if res is not None:
            query = f"[Context]\n{res}\n\n[Query]\n{query}"
        msg = func(query, *args, **kwargs)

    return msg

def retrieval_augmented_indexing(query: str, index_name = None, *args, **kwargs):
    global stateful_conversation
    sep = os.path.sep
    path = query

    # check if path contains overwrite flag
    overwrite = False
    if path.startswith('!'):
        overwrite = True
        path = path[1:]

    # check if request use of specific index
    use_index_name  = False
    if path.startswith('index:'):
        use_index_name = True
        # continue conversation with specific index
        index_name  = path.split('index:')[-1].strip()
    else:
        parse_arxiv = False

        # check if path contains arxiv flag
        if path.startswith('arxiv:'):
            parse_arxiv = True

        # check if path contains git flag
        if path.startswith('git@'):
            overwrite = True
            repo_path = os.path.join(os.path.expanduser('~'), '.symai', 'temp')
            cloner = RepositoryCloner(repo_path=repo_path)
            url = path[4:]
            if 'http' not in url:
                url = 'https://' + url
            url = url.replace('.com:', '.com/')
            # if ends with '.git' then remove it
            if url.endswith('.git'):
                url = url[:-4]
            path = cloner(url)

        # merge files
        merger = FileMerger()
        file = merger(path)
        # check if file contains arxiv pdf file and parse it
        if parse_arxiv:
            arxiv = ArxivPdfParser()
            pdf_file = arxiv(file)
            if pdf_file is not None:
                file = file |'\n'| pdf_file

        index_name = path.split(sep)[-1] if index_name is None else index_name
        index_name = Indexer.replace_special_chars(index_name)
        print(f'Indexing {index_name} ...')

        # creates index if not exists
        DocumentRetriever(index_name=index_name, file=file, overwrite=overwrite)

    home_path = os.path.expanduser('~')
    symai_path = os.path.join(home_path, '.symai', '.conversation_state')
    os.makedirs(os.path.dirname(symai_path), exist_ok=True)
    stateful_conversation = RetrievalConversationType(auto_print=False, index_name=index_name)
    Conversation.save_conversation_state(stateful_conversation, symai_path)
    if use_index_name:
        message = 'New session '
    else:
        message = f'Repository {url} cloned and ' if query.startswith('git@') or query.startswith('git:') else f'Directory {path} '
    msg = f'{message}successfully indexed: {index_name}'
    return msg

def search_engine(query: str, res=None, *args, **kwargs):
    search = Interface('serpapi')
    with Loader(desc="Searching ...", end=""):
        search_query = Symbol(query).extract('search engine optimized query')
        res = search(search_query)
    with Loader(desc="Inference ...", end=""):
        func = FunctionType(query)
        msg = func(res, payload=res)
        # write a temp dump file with the query and results
        home_path = os.path.expanduser('~')
        symai_path = os.path.join(home_path, '.symai', '.search_dump')
        os.makedirs(os.path.dirname(symai_path), exist_ok=True)
        with open(symai_path, 'w') as f:
            f.write(f'[SEARCH_QUERY]:\n{search_query}\n[RESULTS]\n{res}\n[MESSAGE]\n{msg}')
    return msg

def handle_error(cmd, res, message, auto_query_on_error):
    msg = Symbol(cmd) | f'\n{str(res)}'
    if 'command not found' in str(res) or 'not recognized as an internal or external command' in str(res):
        return res.stderr.decode('utf-8')
    else:
        stderr = res.stderr
        if stderr and auto_query_on_error:
            rsp = stderr.decode('utf-8')
            print(rsp)
            msg = msg | f"\n{rsp}"
            if 'usage:' in rsp:
                try:
                    cmd = cmd.split('usage: ')[-1].split(' ')[0]
                    # get man page result for command
                    res = subprocess.run('man -P cat %s' % cmd,
                                            shell=True,
                                            stdout=subprocess.PIPE)
                    stdout = res.stdout
                    if stdout:
                        rsp = stdout.decode('utf-8')[:500]
                        msg = msg | f"\n{rsp}"
                except Exception:
                    pass

            return query_language_model(msg)
        else:
            stdout = res.stdout
            if stdout:
                message = stderr.decode('utf-8')
            return message

# run shell command
def run_shell_command(cmd: str, prev=None, auto_query_on_error: bool=False, stdout=None, stderr=None):
    if prev is not None:
        cmd = prev + ' && ' + cmd
    message = None
    conda_env = get_exec_prefix()
    # copy default_env
    new_env = default_env.copy()
    if exec_prefix != 'default':
        # remove current env from PATH
        new_env["PATH"] = new_env["PATH"].replace(sys.exec_prefix, conda_env)
    # Execute the command
    try:
        stdout = subprocess.PIPE if auto_query_on_error else stdout
        stderr = subprocess.PIPE if auto_query_on_error else stderr
        res = subprocess.run(cmd,
                            shell=True,
                            stdout=stdout,
                            stderr=stderr,
                            env=new_env)
        if res and stdout and res.stdout:
            message = res.stdout.decode('utf-8')
        if res and stderr and res.stderr:
            message = res.stderr.decode('utf-8')
    except FileNotFoundError as e:
        return e
    except PermissionError as e:
        return e

    # all good
    if res.returncode == 0:
        return message
    # If command not found, then try to query language model
    else:
        return handle_error(cmd, res, message, auto_query_on_error)

def is_llm_request(cmd: str):
    return cmd.startswith('"') or cmd.startswith('."') or cmd.startswith('!"') or cmd.startswith('?"') or\
           cmd.startswith("'") or cmd.startswith(".'") or cmd.startswith("!'") or cmd.startswith("?'") or\
           cmd.startswith('`') or cmd.startswith('.`') or cmd.startswith('!`') or cmd.startswith('?`')

def map_nt_cmd(cmd: str, map_nt_cmd_enabled: bool = True):
    if os.name.lower() == 'nt' and map_nt_cmd_enabled and not is_llm_request(cmd):
        # Mapping command replacements with regex for commands with variants
        cmd_mappings = {
            r'\bls\b(-[a-zA-Z]*)?'         : r'dir \1',            # Maps 'ls' with or without arguments
            r'\bmv\b\s+(.*)'               : r'move \1',           # Maps 'mv' with any arguments
            r'\bcp\b\s+(.*)'               : r'copy \1',           # Maps 'cp' with any arguments
            r'\btouch\b\s+(.*)'            : r'type nul > \1',     # Maps 'touch filename' to 'type nul > filename'
            r'\brm\b\s+(-rf)?'             : r'del \1',            # Maps 'rm' and 'rm -rf'
            r'\bdiff\b\s+(.*)'             : r'fc \1',             # Maps 'diff' with any arguments
            r'\bgrep\b\s+(.*)'             : r'find \1',           # Maps 'grep' with any arguments
            r'\bpwd\b'                     : 'chdir',              # pwd has no arguments
            r'\bdate\b'                    : 'time',               # date has no arguments
            r'\bmkdir\b\s+(.*)'            : r'md \1',             # Maps 'mkdir' with any arguments
            r'\bwhich\b\s+(.*)'            : r'where \1',          # Maps 'which' with any arguments
            r'\b(vim|nano)\b\s+(.*)'       : r'notepad \2',        # Maps 'vim' or 'nano' with any arguments
            r'\b(mke2fs|mformat)\b\s+(.*)' : r'format \2',         # Maps 'mke2fs' or 'mformat' with any arguments
            r'\b(rm\s+-rf|rmdir)\b'        : 'rmdir /s /q',        # Matches 'rm -rf' or 'rmdir'
            r'\bkill\b\s+(.*)'             : r'taskkill \1',       # Maps 'kill' with any arguments
            r'\bps\b\s*(.*)?'              : r'tasklist \1',       # Maps 'ps' with any or no arguments
            r'\bexport\b\s+(.*)'           : r'set \1',            # Maps 'export' with any arguments
            r'\b(chown|chmod)\b\s+(.*)'    : r'attrib +r \2',      # Maps 'chown' or 'chmod' with any arguments
            r'\btraceroute\b\s+(.*)'       : r'tracert \1',        # Maps 'traceroute' with any arguments
            r'\bcron\b\s+(.*)'             : r'at \1',             # Maps 'cron' with any arguments
            r'\bcat\b\s+(.*)'              : r'type \1',           # Maps 'cat' with any arguments
            r'\bdu\s+-s\b'                 : 'chkdsk',             # du -s has no arguments, chkdsk is closest in functionality
            r'\bls\s+-R\b'                 : 'tree',               # ls -R has no arguments
        }

        # Remove 1:1 mappings
        direct_mappings = {
            'clear': 'cls',
            'man'  : 'help',
            'mem'  : 'free',
        }

        cmd_mappings.update(direct_mappings)

        # Iterate through mappings and replace commands
        for linux_cmd, windows_cmd in cmd_mappings.items():
            # copy original command
            original_cmd = cmd
            cmd = re.sub(linux_cmd, windows_cmd, cmd)
            if cmd != original_cmd:
                print(f'symsh >> command "{original_cmd}" mapped to "{cmd}"\n')

    return cmd

def process_command(cmd: str, res=None, auto_query_on_error: bool=False):
    global exec_prefix, previous_prefix

    # map commands to windows if needed
    cmd = map_nt_cmd(cmd)

    sep = os.path.sep
    # check for '&&' to also preserve pipes '|' in normal shell commands
    if '" && ' in cmd or "' && " in cmd or '` && ' in cmd:
        if is_llm_request(cmd):
            # Process each command (the ones involving the LLM) separately
            cmds = cmd.split(' && ')
            if not is_llm_request(cmds[0]):
                return ValueError('The first command must be a LLM request.')
            # Process the first command as an LLM request
            res = query_language_model(cmds[0], res=res)
            rest = ' && '.join(cmds[1:])
            if '$1' in cmds[1]:
                res  = str(res).replace('\n', r'\\n')
                rest = rest.replace('$1', '"%s"' % res)
                res  = None
            cmd = rest
        # If it's a normal shell command with pipes or &&, pass it whole
        res = run_shell_command(cmd, prev=res, auto_query_on_error=auto_query_on_error)
        return res

    # check command type
    if cmd.startswith('?"') or cmd.startswith("?'") or cmd.startswith('?`'):
        cmd = cmd[1:]
        return search_engine(cmd, res=res)

    elif  is_llm_request(cmd) or '...' in cmd:
        return query_language_model(cmd, res=res)

    elif cmd.startswith('*'):
        cmd = cmd[1:]
        return retrieval_augmented_indexing(cmd)

    elif cmd.startswith('man symsh'):
        # read symsh.md file and print it
        # get symsh path
        pkg_path = os.path.dirname(os.path.abspath(__file__))
        symsh_path = os.path.join(pkg_path, 'symsh.md')
        with open(symsh_path, 'r', encoding="utf8") as f:
            return f.read()

    elif cmd.startswith('conda activate'):
        # check conda execution prefix and verify if environment exists
        env = sys.exec_prefix
        path_ = sep.join(env.split(sep)[:-1])
        env_base = os.path.join(sep, path_)
        req_env = cmd.split(' ')[2]
        # check if environment exists
        env_path = os.path.join(env_base, req_env)
        if not os.path.exists(env_path):
            return f'Environment {req_env} does not exist!'
        previous_prefix = exec_prefix
        exec_prefix = os.path.join(env_base, req_env)
        return exec_prefix

    elif cmd.startswith('conda deactivate'):
        if previous_prefix is not None:
            exec_prefix = previous_prefix
        if previous_prefix == 'default':
            previous_prefix = None
        return get_exec_prefix()

    elif cmd.startswith('conda'):
        env = get_exec_prefix()
        env_base = os.path.join(sep, *env.split(sep)[:-2])
        cmd = cmd.replace('conda', os.path.join(env_base, "condabin", "conda"))
        return run_shell_command(cmd, prev=res, auto_query_on_error=auto_query_on_error)

    elif cmd.startswith('cd'):
        try:
            # replace ~ with home directory
            cmd = FileReader.expand_user_path(cmd)
            # Change directory
            path = ' '.join(cmd.split(' ')[1:])
            if path.endswith(sep):
                path = path[:-1]
            return os.chdir(path)
        except FileNotFoundError as e:
            return e
        except PermissionError as e:
            return e

    elif os.path.isdir(cmd):
        try:
            # replace ~ with home directory
            cmd = FileReader.expand_user_path(cmd)
            # Change directory
            os.chdir(cmd)
        except FileNotFoundError as e:
            return e
        except PermissionError as e:
            return e

    elif cmd.startswith('ll'):

        if os.name == 'nt':
            cmd = cmd.replace('ll', 'dir')
            return run_shell_command(cmd, prev=res)
        else:
            cmd = cmd.replace('ll', 'ls -la')
            return run_shell_command(cmd, prev=res)

    else:
        return run_shell_command(cmd, prev=res, auto_query_on_error=auto_query_on_error)

def save_conversation():
    home_path = os.path.expanduser('~')
    symai_path = os.path.join(home_path, '.symai', '.conversation_state')
    Conversation.save_conversation_state(stateful_conversation, symai_path)

# Function to listen for user input and execute commands
def listen(session: PromptSession, word_comp: WordCompleter, auto_query_on_error: bool=False, verbose: bool=False):
    with patch_stdout():
        while True:
            try:
                git_branch = get_git_branch()
                conda_env = get_conda_env()
                # get directory from the shell
                cur_working_dir = os.getcwd()
                sep = os.path.sep
                if cur_working_dir.startswith(sep):
                    cur_working_dir = FileReader.expand_user_path(cur_working_dir)
                paths = cur_working_dir.split(sep)
                prev_paths = sep.join(paths[:-1])
                last_path = paths[-1]

                # Format the prompt
                if len(paths) > 1:
                    cur_working_dir = f'{prev_paths}{sep}<b>{last_path}</b>'
                else:
                    cur_working_dir = f'<b>{last_path}</b>'

                if git_branch:
                    prompt = HTML(f"<ansiblue>{cur_working_dir}</ansiblue><ansiwhite> on git:[</ansiwhite><ansigreen>{git_branch}</ansigreen><ansiwhite>]</ansiwhite> <ansiwhite>conda:[</ansiwhite><ansimagenta>{conda_env}</ansimagenta><ansiwhite>]</ansiwhite> <ansicyan><b>symsh:</b> ❯</ansicyan> ")
                else:
                    prompt = HTML(f"<ansiblue>{cur_working_dir}</ansiblue> <ansiwhite>conda:[</ansiwhite><ansimagenta>{conda_env}</ansimagenta><ansiwhite>]</ansiwhite> <ansicyan><b>symsh:</b> ❯</ansicyan> ")

                # Read user input
                cmd = session.prompt(prompt, lexer=PygmentsLexer(BashLexer))
                if cmd.strip() == '':
                    continue

                if cmd == 'quit' or cmd == 'exit' or cmd == 'q':
                    if stateful_conversation is not None:
                        save_conversation()
                    if not use_styles:
                        print('Goodbye!')
                    else:
                        func = FunctionType('Give short goodbye')
                        print(func('bye'))
                    os._exit(0)
                else:
                    msg = process_command(cmd, auto_query_on_error=auto_query_on_error)
                    if msg is not None:
                        with ConsoleStyle('code') as console:
                            console.print(msg)

                # Append the command to the word completer list
                word_comp.words.append(cmd)

            except KeyboardInterrupt:
                print()
                pass

            except Exception as e:
                print(e)
                if verbose:
                    traceback.print_exc()
                pass

def create_session(history, merged_completer):
    colors = SYMSH_CONFIG['colors']

    # Load style
    style = Style.from_dict(colors)

    # Session for the auto-completion
    session = PromptSession(history=history,
                            completer=merged_completer,
                            complete_style=CompleteStyle.MULTI_COLUMN,
                            reserve_space_for_menu=5,
                            style=style,
                            key_bindings=bindings)

    return session

def create_completer():
    # Load history
    history, history_strings = load_history()

    # Create your specific completers
    word_comp = HistoryCompleter(history_strings, ignore_case=True, sentence=True)
    custom_completer = PathCompleter()

    # Merge completers
    merged_completer = MergedCompleter(custom_completer, word_comp)
    return history, word_comp, merged_completer

def run(auto_query_on_error=False, conversation_style=None, verbose=False):
    global FunctionType, ConversationType, RetrievalConversationType, use_styles
    if conversation_style is not None and conversation_style != '':
        print('Loading style:', conversation_style)
        styles_ = Import.load_module_class(conversation_style)
        FunctionType, ConversationType, RetrievalConversationType = styles_
        use_styles = True

    history, word_comp, merged_completer = create_completer()
    session = create_session(history, merged_completer)
    if SYMSH_CONFIG['show-splash-screen']:
        show_intro_menu()
        # set show splash screen to false
        SYMSH_CONFIG['show-splash-screen'] = False
        # save config
        _config_path =  HOME_PATH / '.symai' / 'symsh.config.json'
        with open(_config_path, 'w') as f:
            json.dump(SYMSH_CONFIG, f, indent=4)
    listen(session, word_comp, auto_query_on_error=auto_query_on_error, verbose=verbose)

if __name__ == '__main__':
    parser = argparse.ArgumentParser(description='SymSH: Symbolic Shell')
    parser.add_argument('--auto-query-on-error', action='store_true', help='Automatically query the language model on error.')
    parser.add_argument('--verbose', action='store_true', help='Print verbose errors.')
    args = parser.parse_args()
    run(auto_query_on_error=args.auto_query_on_error, conversation_style=args.conversation_style, verbose=args.verbose)<|MERGE_RESOLUTION|>--- conflicted
+++ resolved
@@ -384,17 +384,10 @@
            query.startswith('!"') or query.startswith("!'") or query.startswith('!`'):
            func = stateful_conversation
            if order == 1:
-<<<<<<< HEAD
-               res = f'{res}\n{payload}' if res is not None else payload
-           elif order == 2:
-               for file in payload: func.store_file(file)
-        else: func = ConversationType(file_link=payload, auto_print=False)
-=======
                func.store_system_message(payload)
            elif order == 2:
                for file in payload: func.store_file(file)
         else: func = FunctionType(payload)
->>>>>>> 3ae59ee9
     else:
         if  query.startswith('."') or query.startswith(".'") or query.startswith('.`') or\
             query.startswith('!"') or query.startswith("!'") or query.startswith('!`'):
