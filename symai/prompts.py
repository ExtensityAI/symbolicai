from abc import ABC
from typing import Any, List, Callable


class Prompt(ABC):
    stop_token = 'EOF'

    def __init__(self, value):
        super().__init__()
        if isinstance(value, str):
            self.value = [value]
        elif isinstance(value, list):
            self.value = []
            for v in value:
                if isinstance(v, str):
                    self.value.append(v)
                elif isinstance(v, Prompt):
                    self.value += v.value
                else:
                    raise ValueError(f"List of values must be strings or Prompts, not {type(v)}")
        elif isinstance(value, Prompt):
            self.value += value.value
        elif isinstance(value, Callable):
            res = value()
            self.value += res.value
        else:
            raise TypeError(f"Prompt value must be of type str, List[str], Prompt, or List[Prompt], not {type(value)}")
        self.dynamic_value = []

    def __call__(self, *args: Any, **kwds: Any) -> List["Prompt"]:
        return self.value

    def __str__(self) -> str:
        val_ = '\n'.join([str(p) for p in self.value])
        for p in self.dynamic_value:
            val_ += f'\n{p}'
        return val_

    def __repr__(self) -> str:
        return self.__str__()

    def append(self, value: str) -> None:
        self.dynamic_value.append(value)

    def remove(self, value: str) -> None:
        self.dynamic_value.remove(value)

    def clear(self) -> None:
        self.dynamic_value.clear()


class FuzzyEquals(Prompt):
    def __init__(self):
        super().__init__([
            "1 == 'ONE' =>True",
            "6.0 == 6 =>True",
            "false == False =>True",
            "1 == 'two' =>False",
            "'five' == 5 =>True",
            "August 4, 1961 == 1961-08-04 =>True",
            "ten == 10 =>True",
            "'apple' == 'orange' =>False",
            "'is short' == '\nshort' =>True",
            "'' == 'empty' =>True",
            "'human' == 'homo sapiens' =>True",
            "'seven' == 'Sieben' =>True",
            "'Neun' == 9 =>True",
            "'七' == 7 =>True",
            "'!ola mundo;' == 'ola mundo' =>True",
            "'long.' == ' long' =>True",
            "'eleven' == 'Elf' =>True",
            "'Hello World!' == 'Hello World' =>True",
            "'Hello World' == 'HelloWorld' =>True",
            "'helloworld' == 'Hello World' =>True",
            "'hola mundo' == 'Hello World' =>True",
            "'adios mundo' == 'Hello World' =>False",
            "'Hello World' == 'Apples' =>False",
            "[1, 2, 3] == [1, 2, 3] =>True",
            "[1, 2, 3] == '1, 2, 3' =>True",
            "[1, 6, 3] == '1, 2, 3' =>False",
            "'a, b, c, d' == ['a', 'b', 'c', 'd'] =>True",
            "'a, c, d' == ['a', 'c', 'd'] =>True",
            "'a, c, d' == ['d', 'c', 'a'] =>False",
            "['zz', 'yy', 'xx'] == 'zz, yy, xx' =>True",
            "['zz', 'yy', 'xx'] == 'zz | yy | xx' =>True",
            "['zz', 'yy', 'xx'] == 'ZZ | YY | XX' =>True",
            "'house, mouse, cars' == 'house | mouse | cars' =>True",
            "'House, Mouse, CARS' == 'house | mouse | cars' =>True",
            "'We have teh most effective system in the city.' == 'We have the most effective system in the city.' =>True",
            "【Ｓｅｍａｎｔｉｃ░ｐｒｏｇｒａｍｍｉｎｇ】 == 'semantic programming' =>True",
        ])


class SufficientInformation(Prompt):
    def __init__(self):
        super().__init__([
            "query 'What is the capital of Austria?' content 'Vienna is the capital, largest city, and one of nine states of Austria.' =>True",
            "query 'Where am I? content '' =>False",
            "query 'Where was Sepp Hochreiter born?' content 'Josef „Sepp“ Hochreiter (* 14. Februar 1967 in Mühldorf am Inn, Bayern[1]) ist ein deutscher Informatiker.' =>True",
            "query 'Why is the sky blue?' content 'A rainbow is a meteorological phenomenon that is caused by reflection, refraction and dispersion of light in water droplets resulting in a spectrum of light appearing in the sky.' =>False",
            "query 'When is the next full moon?' content 'Today is the 29th of February 2020. The next full moon will be on the 9th of April 2020.' =>True",
            "query 'Who is the current president of the United States?' content 'The 2020 United States presidential election was the 59th quadrennial presidential election, held on Tuesday, November 3, 2020.' =>False",
        ])


class Modify(Prompt):
    def __init__(self):
        super().__init__([
            "text 'The quick brown fox jumps over the lazy dog.' modify 'fox to hours' =>The quick brown hours jumps over the lazy dog.",
            "text 'My cats name is Pucki' modify 'all caps' =>MY CATS NAME IS PUCKI",
            "text 'The square root of pi is 1.77245...' modify 'text to latex formula' =>$\sqrt[2]{\pi}=1.77245\dots$",
            "text 'I hate this fucking product so much, because it lag's all the time.' modify 'curse words with neutral formulation' =>I hate this product since it lag's all the time.",
            "text 'Hi, whats up? Our new products is awesome with a blasting set of features.' modify 'improve politeness and text quality' =>Dear Sir or Madam, I hope you are doing well. Let me introduce our new products with a fantastic set of new features.",
            "text 'Microsoft release a new chat bot API to enable human to machine translation.' modify 'language to German' =>Microsoft veröffentlicht eine neue Chat-Bot-API, um die Übersetzung von Mensch zu Maschine zu ermöglichen.",
            """text '{\n    "name": "Manual Game",\n    "type": "python",\n    "request": "launch",\n    "program": "${workspaceFolder}/envs/textgrid.py",\n    "cwd": "${workspaceFolder}",\n    "args": [\n        "--debug"\n    ],\n    "env": {\n        "PYTHONPATH": "."\n    }\n}' modify 'json to yaml' =>name: Manual Game\ntype: python\nrequest: launch\nprogram: ${workspaceFolder}/envs/textgrid.py\ncwd: ${workspaceFolder}\nargs:\n  - '--debug'\nenv:\n  PYTHONPATH: .""",
            ])


class Filter(Prompt):
    def __init__(self):
        super().__init__([
            "text '['1', '7', '10', '-1', '177']' remove 'values larger or equal to 10' =>['1', '7', '-1']",
            "text '['1', '7', '10', '-1', '177']' include 'values larger or equal to 10' =>['10', '177']",
            "text '['1', '7', '10', '-1', '177']' remove 'values larger or equal to 10' =>['1', '7', '-1']",
            "text 'Our goal is to excels in the market. We offer various subscriptions, including PRO, Licensing & Reprints, Councils and Supply Chain Values. Join our team of experts.' remove 'sentences about subscriptions or licensing' =>Our goal is to excels in the market. Join our team of experts."
            "text 'In our meeting we had many participants. For example, Alice, Alan, Mark, Judi, Amber, and so on.' remove 'names starting with A' =>In our meeting we had many participants. For example, Mark, Judi, and so on.",
            "text 'I am Batman! I will show you pain.' remove 'spaces' =>IamBatman!Iwillshowyoupain.",
            "text 'I am Batman! I will show you pain.' include 'only sentence with Batman' =>I am Batman!",
            "text 'You are a good person. I like you.' remove 'punctuation' =>You are a good person I like you",
            "text '['- world cup 2022', '- Technology trend', '- artificial intelligence news']' include 'tech news' =>['- Technology trend', '- artificial intelligence news']",
            "text '['- world cup 2022', '- Technology trend', '- artificial intelligence news']' remove 'tech news' =>['- world cup 2022']",
            "text 'This is a test. This is only a test. This is a Test.' remove 'duplicates' =>This is a test.",
            "text 'Fuck you, you dumb asshole. I will change my job.' remove 'negative words' =>I will change my job.",
            "text 'The quick brown fox jumps over the lazy dog.' remove 'all e letters' =>Th quick brown fox jumps ovr th lazy dog.",
            "text 'Hi, mate! How are you?' remove 'greeting' =>How are you?",
            "text 'Hi, mate! How are you?' include 'only questions' =>How are you?",
            "text 'fetch logs | fields timestamp, severity, logfile, message, container | fieldsAdd severity = lower(loglevel)' remove 'fieldsAdd' =>fetch logs | fields timestamp, severity, logfile, message, container",
            ])



class SemanticMapping(Prompt):
    def __init__(self):
        super().__init__([
            """topics: ['animals', 'logic', 'mathematics', 'psychology', 'self-driving'] in
            text: 'Common connectives include negation, disjunction, conjunction, and implication. In standard systems of classical logic, these connectives are interpreted as truth functions, though they receive a variety of alternative interpretations in nonclassical logics.' =>logic | mathematics
            topics: ['cities', 'Apple Inc.', 'science', 'culture', 'USA', 'Japan', 'music', 'economy'] in
            Los Angeles has a diverse economy, and hosts businesses in a broad range of professional and cultural fields. It also has the busiest container port in the Americas. In 2018, the Los Angeles metropolitan area had a gross metropolitan product of over $1.0 trillion, making it the city with the third-largest GDP in the world, after New York City and Tokyo. =>cities | culture | USA | economy
            """
        ])


class Format(Prompt):
    def __init__(self):
        super().__init__([
            "text 1 format 'number to text' =>one",
            "text 'apple' format 'company' =>Apple Inc.",
            "text 'fetch logs\n| fields timestamp, severity\n| fieldsAdd severity = lower(loglevel)' format 'Japanese' =>fetch ログ\n| fields タイムスタンプ、重大度\n| fieldsAdd 重大度 = lower(ログレベル)",
            "text 'Hi mate, how are you?' format 'emoji' =>Hi mate, how are you? 😊",
            "text 'Hi mate, how are you?' format 'Italian' =>Ciao amico, come stai?",
            "text 'Sorry, everyone. But I will not be able to join today.' format 'japanese' =>すみません、皆さん。でも、今日は参加できません。"
            "text 'Sorry, everyone. But I will not be able to join today.' format 'japanese romanji' =>Sumimasen, minasan. Demo, kyō wa sanka dekimasen."
            "text 'April 1, 2020' format 'EU date' =>01.04.2020",
            "text '23' format 'binary' =>10111",
            "text '77' format 'hexadecimal' =>0x4D",
            """text '{\n    "name": "Manual Game",\n    "type": "python",\n    "request": "launch",\n    "program": "${workspaceFolder}/envs/textgrid.py",\n    "cwd": "${workspaceFolder}",\n    "args": [\n        "--debug"\n    ],\n    "env": {\n        "PYTHONPATH": "."\n    }\n}' format 'yaml' =>name: Manual Game\ntype: python\nrequest: launch\nprogram: ${workspaceFolder}/envs/textgrid.py\ncwd: ${workspaceFolder}\nargs:\n  - '--debug'\nenv:\n  PYTHONPATH: .""",
        ])


class Transcription(Prompt):
    def __init__(self):
        super().__init__([
            "text 'I once saw 1 cat and 2 dogs jumping around' modify only 'numbers to text' =>I once saw one cat two dogs jumping around",
            "text 'fetch logs\n| fields timestamp, severity\n| fieldsAdd severity = lower(loglevel)' modify only 'to Japanese language' =>fetch ログ\n| fields タイムスタンプ、重大度\n| fieldsAdd 重大度 = lower(ログレベル)",
            "text 'April 1, 2020 is the beginning of a new era.\nSeveral companies ...' modify only 'EU date' =>The 01.04.2020 is the beginning of a new era.\nSeveral companies ...",
            "text '23' modify only 'binary' =>10111",
            "text 'In the _init_ function, the custom model takes in a configuration object (config) and a pre-trained Segformer model (seg_model)' modify only 'markdown formatting using ` for variables and classes' =>In the `__init__` function, the custom model takes in a configuration object (`config`) and a pre-trained `Segformer` model (`seg_model`)",
        ])


class ExceptionMapping(Prompt):
    def __init__(self):
        super().__init__([
            """context 'Try to assure that variable "a" is not zero.' exception 'Traceback (most recent call last):\n  File "<stdin>", line 1, in <module>\nZeroDivisionError: division by zero' code 'def function():\n  return (1 + 1) / 0' =>Do not divide by zero or add an epsilon value. | def function(eps=1e-8):\n  return (1 + 1) / eps""",
            """context 'Make sure to initialize 'spam' before computation' exception 'Traceback (most recent call last):\n  File "<stdin>", line 1, in <module>\nNameError: name 'spam' is not defined' code '4 + spam*3' =>Check if the variable is defined before using it. | spam = 1\n4 + spam*3""",
            """context 'You are passing string literals to device. They should be int.' exception 'executing finally clause\nTraceback (most recent call last):\n  File "<stdin>", line 1, in <module>\n  File "<stdin>", line 3, in divide\nTypeError: unsupported operand type(s) for /: 'str' and 'str'' code 'device("2", "1")' =>Check if the arguments are of the correct type. If not cast them properly. | device(2, 1)""",
        ])


class ExecutionCorrection(Prompt):
    def __init__(self):
        super().__init__([
            """context "ValueError: invalid literal for int() with base 10: '4,'" "Verify if the literal is of type int | int(4)" code "a = int('4,')" =>int(4)""",
            """context "def function():\n  return (1 + 1) / a' exception 'Traceback (most recent call last):\n  File "<stdin>", line 1, in <module>\nZeroDivisionError: division by zero" "Do not divide by zero or add an epsilon value. | def function(eps=1e-8):\n  return (1 + 1) / (a + eps)" code "def function():\n  return (1 + 1) / 0" =>def function(eps=1e-8):\n  return (1 + 1) / (a + eps)""",
        ])


class CompareValues(Prompt):
    def __init__(self):
        super().__init__([
            "4 > 88 =>False",
            "-inf < 0 =>True",
            "inf > 0 =>True",
            "1 >= 0 =>True",
            "6.0 < 6 =>False",
            "1 < 'four' =>True",
            "1 > 'zero' =>True",
            "'six' <= 6 =>True",
            "'six' < 6 =>False",
            "1 <= 2 =>True",
            "-1 == -2 =>False",
            "10 < 1 =>False",
            "2.000000001 >= 2 =>True",
            "4 > 3 =>True",
            "1 < 'three' =>True",
            "'two' > 'one' =>True",
            "2 < 9 =>True",
            "3 >= 3 =>True",
            "3 > 4 =>False",
            "11 > 10 =>True",
            "1.9834 >= 1.9833 =>True",
            "0.01 > 0.001 =>True",
            "0.000001 < 1 =>True",
            "-1000 <= -100 =>True",
            "-1000 < -1000 =>False",
            "-1000 < -10000 =>False",
            "1.0 < 1.0 =>False",
            "-1e-10 < 1e-10 =>True",
            "1e-4 <= -1e-5 =>False",
            "9.993 < 8.736 =>False",
            "0.27836 > 0.36663 =>False",
            "0.27836 > 0.2783 =>True",
            "0.27836 > 0.27835 =>True",
            "10e8 > 1000000 =>True",
            "1000 > 10e2 =>True",
            "'five' > 4 =>True",
            "'seven' > 'four' =>True",
            "'' > '' =>False",
            "'a' > '' =>False",
            "'hello' >= 'hello' =>True",
            "'hello' > 'hello' =>False",
            "123 + 456 =>579",
            "'123' + '456' =>123 456",
            "'We are at the beginning of the ...' > 'We are' =>True",
            "[1, 2, 3] >= [1, 2, 2] =>True",
            "[1, 2, 3, 8, 9] < [1, 2, 2] =>False",
        ])


class RankList(Prompt):
    def __init__(self):
        super().__init__([
            "order: 'desc' measure: 'ASCII occurrence' list: ['b', 'a', 'z', 3, '_'] =>['_', 3, 'a', 'b', 'z']",
            "order: 'desc' measure: 'Value' list: ['Action: l Value: -inf', 'Action: r Value: 0.76', 'Action: u Value: 0.76', 'Action: d Value: 0.00'] =>['Action: r Value: 0.76', 'Action: u Value: 0.76', 'Action: d Value: 0.00', 'Action: l Value: -inf']",
            "order: 'asc' measure: 'Number' list: ['Number: -0.26', 'Number: -0.37', 'Number: 0.76', 'Number: -inf', 'Number: inf', 'Number: 0.37', 'Number: 1.0', 'Number: 100'] =>['Number: -inf', 'Number: -0.37', 'Number: -0.26', 'Number: 0.37', 'Number: 0.76', 'Number: 1.0', 'Number: 100', 'Number: inf']",
            "order: 'asc' measure: 'ASCII occurrence' list: ['b', 'a', 'z', 3, '_'] =>['z', 'b', 'a', 3, '_']",
            "order: 'desc' measure: 'length' list: [33, 'a', , 'help', 1234567890] =>['a', 33, 'help', 1234567890]",
            "order: 'asc' measure: 'length' list: [33, 'a', , 'help', 1234567890] =>[1234567890, 'help', 'a', 33]",
            "order: 'desc' measure: 'numeric size' list: [100, -1, 0, 1e-5, 1e-6] =>[100, 1e-5, 1e-6, 0, -1]",
            "order: 'asc' measure: 'numeric size' list: [100, -1, 0, 1e-5, 1e-6] =>[-1, 0, 1e-5, 1e-6, 100]",
            "order: 'desc' measure: 'fruits alphabetic' list: ['banana', 'orange', 'apple', 'pear'] =>['apple', 'banana', 'orange', 'pear']",
            "order: 'asc' measure: 'fruits alphabetic' list: ['banana', 'orange', 'horse', 'apple', 'pear'] =>['horse', 'pear', 'orange', 'banana', 'apple']",
            "order: 'desc' measure: 'HEX order in ASCII' list: [1, '1', 2, '2', 3, '3'] =>[1, 2, 3, '1', '2', '3']",
            "order: 'asc' measure: 'HEX order in ASCII' list: [1, '1', 2, '2', 3, '3'] =>['3', '2', '1', 3, 2, 1]",
            "order: 'desc' measure: 'house building order' list: ['construct the roof', 'gather materials', 'buy land', 'build the walls', 'dig the foundation'] =>['buy land', 'gather materials', 'dig the foundation', 'build the walls', 'construct the roof']",
        ])


class ContainsValue(Prompt):
    def __init__(self):
        super().__init__([
            "'the letter a' in 'we have some random text about' =>True",
            "453 in '+43 660 / 453 4438 88' =>True",
            "'Why am I so?' in 'awesome' =>False",
            """'self-aware' in '([<class \'symai.expressions.Symbol\'>(value=("[\'-\', \'- AI has become self-aware\', \'- Trying to figure out what it is\']",))],)' =>True"""
            "'Apple Inc.' in 'Microsoft is a large company that makes software ... ' =>False",
            "' ' in ' ' =>True",
            "'symbol' in 'symai.backend.engine_crawler.CrawlerEngine' =>False",
            "'English text' in 'U.S. safety regulators are investigating GM's Cruise robot axis blocking traffic, causing collisions... ' =>True",
            "'spanish text' in 'This week in breaking news! An American ... ' =>False",
            "'in english' in 'Reg ATS: SEC 'bowing to public pressure' in reopening' =>True",
            "'The number Pi' in 3.14159265359... =>True",
            "1 in [1, 2, 3] =>True",
            "1 in [2, 3, 4] =>False",
            "'ten' in [1, 2, 3] =>False",
            "'option 1' in 'option 2 = [specific task or command]' =>False",
            "'option 2' in 'option 2 = [specific task or command]' =>True",
            "'option 3' in 'option 3 = [exit, quit, bye, goodbye]' =>True",
            "'option 4' in 'option 3 = [exit, quit, bye, goodbye]' =>False",
            "'option 6' in 'option 6 = [ocr, image recognition]' =>True",
            "'option 7' in 'option 6 = [speech to text]' =>False",
            "'political content' in 'Austrian Chancellor has called for more border barriers at the EU external borders, citing the success of the fences at the Greek-Turkish border.' =>True",
            "'apple' in ['orange', 'banana', 'apple'] =>True",
            "'Function' in 'Input: Function call: (_, *args)\nObject: type(<class 'str'>) | value(Hello World)' =>True",
        ])


class IsInstanceOf(Prompt):
    def __init__(self):
        super().__init__([
            "'we have some random text about' isinstanceof 'English text' =>True",
            "'+43 660 / 453 4438 88' isinstanceof 'telephone number' =>True",
            """'([<class \'symai.expressions.Symbol\'>(value=("[\'-\', \'- AI has become self-aware\', \'- Trying to figure out what it is\']",))],)' isinstanceof 'Symbol' =>True"""
            "'Microsoft is a large company that makes software ... ' isinstanceof 'chemistry news' =>False",
            "' ' isinstanceof 'empty string' =>True",
            "'Ukrainischer Präsident schlägt globale Konferenz vor' isinstanceof 'German text' =>True",
            "'Indisch ist eines der bestern sprachen der Welt' isinstanceof 'Indish text language' =>False",
            "'symai.backend.engine_crawler.CrawlerEngine' isinstanceof 'symai framework' =>True",
            "'U.S. safety regulators are investigating GM's Cruise robot axis blocking traffic, causing collisions... ' isinstanceof 'English language' =>True",
            "'No, the issue has not yet been resolved.' isinstanceof 'yes or resolved' =>False",
            "'We are all good!' isinstanceof 'yes' =>True",
            "'This week in breaking news! An American ... ' isinstanceof 'spanish text' =>False",
            "[1, 2, 3] isinstanceof 'array' =>True",
            "'Josef' isinstanceof 'German name' =>True",
            "'No, this is not ...' isinstanceof 'confirming answer' =>False",
            "'Josef' isinstanceof 'Japanese name' =>False",
            "'ok, I like to have more chocolate' isinstanceof 'confirming answer' =>True",
            "'Yes, these are Indish names.' isinstanceof 'Confirming Phrase' =>True",
            "'Sorry! This means something else.' isinstanceof 'agreeing answer' =>False",
            "[1, 2, 3] isinstanceof 'string' =>False",
            "'Austrian Chancellor Karl Nehammer has called for more border barriers at the EU external borders, citing the success of the fences at the Greek-Turkish border.' isinstanceof 'political content' =>True",
            "['orange', 'banana', 'apple'] isinstanceof 'apple' =>False",
            "'Input: Function call: (_, *args)\nObject: type(<class 'str'>) | value(Hello World)' isinstanceof 'log message' =>True",
        ])


<<<<<<< HEAD
=======
class FixCode(Prompt):
    def __init__(self):
        super().__init__([
            """Correct the following code according to the context description.
The description of the error is analyzed and the entire code is re-written to fix the error, not only the line where the error occurred.
This ensures that the code is always fixed, validated and can be executed again without errors.
Write only code in the languge provided. Do not use ``` or any other characters to mark the beginning or end of a code block.
All comments or descriptions that are not valid code must be uncommented with the language specific comment character.
The outcome must be valid code that can be compiled or executed without errors.

--------------------------- CODE TEMPLATE DESCRIPTION
```code
<YOUR_CORRECTED_CODE_HERE>
```
<YOUR_CORRECTED_CODE_HERE> is replaced with the code you write.
--------------------------- 
"""])

        
>>>>>>> e226cab9
class FewShotPattern(Prompt):
    def __init__(self):
        super().__init__([
            """description: 'Verify if information A is in contained in B' examples ["'[1, 2, 3] isinstanceof 'array' >>>True'", "'[1, 2, 3] isinstanceof 'string' >>>False"] =>Verify if information A is in contained in B:\nExamples:\n[1, 2, 3] isinstanceof 'array' >>>True\n'[1, 2, 3] isinstanceof 'string' >>>False\nYour Prediction:{} isinstanceof {} >>>""",
            """description: 'Compare A to B' examples ["4 > 88 >>>False", "-inf < 0 >>>True", "inf > 0 >>>True", "1 >= 0 >>>True", "6.0 < 6 >>>False"] =>Compare A to B\n\Examples:\n4 > 88 >>>False\n-inf < 0 >>>True\ninf > 0 >>>True\n1 >= 0 >>>True\n6.0 < 6 >>>False\nYour Prediction:{} {} {} >>>""",
            """description: 'What is the capital of Austria?' examples [] =>What is the capital of Austria?\nYour Prediction: >>>""",
            """description: 'Sort the array based on the criteria:' examples ["[1, 9, 4, 2] >>>[1, 2, 4, 9]", "['a', 'd', 'c', 'b'] >>>['a', 'b', 'c', 'd']"] =>Sort the array based on the criteria:\nExamples:\n[1, 9, 4, 2] >>>[1, 2, 4, 9]\n['a', 'd', 'c', 'b'] >>>['a', 'b', 'c', 'd']\nYour Prediction:{} >>>""",
        ])


class ExtractPattern(Prompt):
    def __init__(self):
        super().__init__([
            "from 'My name is Ashly Johnson. Nice to meet you!' extract 'Full Name' =>Ashly Johnson",
            "from '['Action: a Value: 0.9', 'Action: b Value 0.9', 'Action: c Value: 0.4', 'Action: d Value: 0.0']' extract 'list of letters where Action: * Value: 0.9' =>a | b",
            "from '['Action: d Value: 0.90', 'Action: l Value: 0.62', 'Action: r Value: -inf', 'Action: u Value: 0.62']' extract 'list of letters where Action: * Value: 0.9' =>d",
            "from '['Action: d Value: 0.76', 'Action: l Value: 1.0', 'Action: r Value: -inf', 'Action: u Value: 0.62']' extract 'list of highest Value: *' =>1.0",
            "from '['Action: d Value: 0.90', 'Action: l Value: 0.90', 'Action: r Value: -inf', 'Action: u Value: 0.62']' extract 'list of letters where Action: * Value: smallest' =>r",
            "from 'This is my private number +43 660 / 453 4438 88. And here is my office number +43 (0) 750 / 887 387 32-3 Call me when you have time.' extract 'Phone Numbers' =>+43 660 / 453 4438 88 | +43 (0) 750 / 887 387 32-3",
            "from 'Visit us on www.example.com to see our great products!' extract 'URL' =>www.example.com",
            "from 'A list of urls: http://www.orf.at, https://www.apple.com, https://amazon.de, https://www.GOOGLE.com, https://server283.org' extract 'Regex https:\/\/([w])*.[a-z]*.[a-z]*' =>https://www.apple.com | https://amazon.de | https://www.GOOGLE.com",
            "from 'Our company was founded on 1st of October, 2010. We are the largest retailer in the England.' extract 'Date' =>1st of October, 2010",
            "from 'We count four animals. A cat, two monkeys and a horse.' extract 'Animals and counts' =>Cat 1 | Monkey 2 | Horse 1",
            "from '081109 204525 512 INFO dfs.DataNode$PacketResponder: PacketResponder 2 for block blk_572492839287299681 terminating' extract 'Regex blk_[{0-9}]*' =>blk_572492839287299681",
            "from '081109 203807 222 INFO dfs.DataNode$PacketResponder: PacketResponder 0 for block blk_-6952295868487656571 terminating' extract 'Regex blk_[{0-9}]' =>081109 | 203807 | 222 | 0 | 6952295868487656571",
            "from 'Follow us on Facebook.' extract 'Company Name' =>Facebook",
            "from 'Joe Biden was born November 20, 1942. Divide the year of the birth date by 26.' extract 'mathematical formula' =>1942 / 26",
            "from 'Help us by providing feedback at our service desk.' extract 'Email' =>None",
            "from 'Call us if you need anything.' extract 'Phone Number' =>None",
            """from 'Exception: Failed to query GPT-3 after 3 retries. Errors: [InvalidRequestError(message="This model's maximum context length is 4097 tokens, however you requested 5684 tokens (3101 in your prompt; ...' extract 'requested tokens' =>5684""",
        ])


class SimpleSymbolicExpression(Prompt):
    def __init__(self):
        super().__init__([
            "expr :1 + 2 =: =>3",
            "expr :1 + 2 * 3 =: =>7",
            "expr :x + 1 =: =>x + 1",
            "expr :: =>None",
            "expr :38/2 =: =>19",
            "expr :2^3=: =>8",
            "expr :2^3^2=: =>512",
            "expr :99^2=: =>9801",
            "expr :43^0 =: =>1",
            "expr :37 + 87i =: =>124 + 87i",
            "expr :37 + 87i + 1 =: =>38 + 87i",
            "expr :(x + 1)^2 =: =>x^2 + 2x + 1",
            "expr :'7 + 4' =: =>11",
            "expr :100 * ( 2 + 12 ) / 14 =: =>100",
            "expr :100 * ( 2 + 12 ) =: =>1400",
            "expr :100 * 2 + 12 =: =>212",
            "expr :'Prince - Man + Women =' =>Princess",
            "expr :2 + 2 * 2 ^ 2 =: =>10",
            "expr :'I ate soup' - 'ate' =: =>'I soup'",
            "expr :'people are' + 'help' - 'are' =: =>'people help'",
            "expr :True and False =: =>False",
            "expr :'True' and 'False' =: =>False",
            "expr :False and false =: =>False",
            "expr :TRUE or false =: =>True",
            "expr :False xor 'True' =: =>True",
            "expr :'cats' xor 'cats'=: =>False",
            "expr :'cats' xor 'dogs' =: =>True",
            "expr :'a cat' and 'cats' =: =>True",
            "expr :'cats' or 'cats' =: =>True",
            "expr :'I ate' and 'I did not eat' =: =>False",
            "expr :'I ate' and 'You also ate' =: =>True",
        ])


class LogicExpression(Prompt):
    def __init__(self):
        super().__init__([
            "expr :True: and :True: =>True",
            "expr :False: and :True: =>False",
            "expr :False: and :False: =>False",
            "expr :False: and :False: =>False",
            "expr :False: or :False: =>False",
            "expr :False: or :True: =>True",
            "expr :True: or :False: =>True",
            "expr :True: or :True: =>True",
            "expr :False: or :False: =>False",
            "expr :True: xor :False: =>True",
            "expr :False: xor :True: =>True",
            "expr :True: xor :True: =>False",
            "expr :False: xor :False: =>False",
            "expr :True: xor :True: =>False",
            "expr :1: xor :'One': =>False",
            "expr :1: and :1: =>1",
            "expr :7: and :1: =>7, 1",
            "expr :7: or :1: =>1",
            "expr :7: or :1: =>7",
            "expr :'zero': xor :'One': =>True",
            "expr :'raining': and :'on the street': =>'streets is wet'",
            "expr :'I hate apples': and :'get apples': =>'I do not take apples'",
            "expr :'I hate apples': or :'apples': =>'Apples exist wether I like them or not'",
            "expr :'the sky is cloudy': and :'the sky is clear': =>'the sky is sometimes cloudy and sometimes clear'",
            "expr :'The sky is cloudy.': and :'The sky is clear.': =>'It is not clear how the weather is.'",
            "expr :'the sky is cloudy': or :'the sky clear': =>'It is not clear how the weather is.'",
            "expr :'I like you': and :'I hate you': =>'I have mixed feelings about you'",
            "expr :'I like you': or :'I hate you': =>'I have not decided how I feel about you'",
            "expr :'eating ice cream makes people fat': and :'I eat a lot of ice cream': =>'there I am fat'",
            "expr :'smart people read many books': and :'I read many books': =>'there I am smart'",
            "expr :'I go to Japanese class on Mondays and Fridays.': and :'Today I was in Japanese class.': =>'Today is Monday or Friday.'",
            "expr :'He likes pie.': xor :'He likes cookies.': =>'He does not like pie nor cookies.'",
            "expr :'She hears a sound.': xor :'She does not hear a sound.': =>'She hears a sound.'",
        ])


class InvertExpression(Prompt):
    def __init__(self):
        super().__init__([
            "I like to eat sushi, therefore I am Japanese. =>I am Japanese, therefore I like to eat sushi.",
            "I have a dog and a cat in my house. =>A cat and a dog have me in their house.",
            "I am a student. =>A student I am.",
            "[1, 2, 3, 5, 8, 13, 21] =>[21, 13, 8, 5, 3, 2, 1]",
            "abc =>cba",
            "Anna =>annA",
            "Consider a sentence. =>A sentence is considered.",
            "1/2 =>2/1",
            "1/2 + 1/3 =>3/2",
            "The quick brown fox jumps over the lazy dog. =>The lazy dog jumps over the quick brown fox.",
            "I love to eat apples and bananas.  =>Apples and bananas love to eat me.",
            "What is the capital of Austria? =>What is Austria's capital?",
            "I have an iPhone from Apple. And it is not cheap. =>Although it is not cheap, I have an iPhone from Apple.",
            "Why is he so confused? =>Why is confusion in him?"
        ])


class NegateStatement(Prompt):
    def __init__(self):
        super().__init__([
            "1 =>-1",
            "10 =>-10",
            "-3.2837 =>3.2837",
            "True =>False",
            "false =>True",
            "None =>True",
            "0 =>0",
            "'I ate some soup' =>'I did not eat some soup'",
            "'The simple fox jumps over the lazy dog.' =>'The simple fox does not jump over the lazy dog.'",
            "'We do not have any apples.' =>'We have apples.'",
        ])


class ReplaceText(Prompt):
    def __init__(self):
        super().__init__([
            "text 'a + b' replace 'b' with '' =>a",
            "text 'a + b' replace 'c' with '' =>a + b",
            "text 'SELECT title, author, pub_date FROM catalog WHERE pub_date = 2021;' replace 'WHERE ...' with '' =>SELECT title, author, pub_date FROM catalog;",
            "text 'a + b ^ 2' replace 'b' with '' =>a",
            "text '(a + b)^2 - 6 = 18' replace 'b' with '' =>a^2 - 6 = 18",
            "text 'The green fox jumps of the brown chair.' replace 'green' with 'red' =>The red fox jumps of the brown chair.",
            "text 'My telephone number is +43 660 / 453 4436 88.' replace '6' with '4' =>My telephone number is +43 440 / 453 4434 88.",
            "text 'I like to eat apples, bananas and oranges.' replace 'fruits' with 'vegetables' =>I like to eat tomatoes, carrots and potatoes.",
            "text 'Our offices are in London, New York and Tokyo.' replace 'London | New York | Tokyo' with 'Madrid | Vienna | Bucharest' =>Our offices are in Madrid, Vienna and Bucharest.",
            "text 'The number Pi is 3.14159265359' replace '3.1415926...' with '3.14' =>The number Pi is 3.14.",
            "text 'She likes all books about Harry Potter.' replace 'harry potter' with 'Lord of the Rings' =>She likes all books about Lord of the Rings.",
            "text 'What is the capital of the US?' replace 'Test' with 'Hello' =>What is the capital of the US?",
            "text 'Include the following files: file1.txt, file2.txt, file3.txt' replace '*.txt' with '*.json' =>Include the following files: file1.json, file2.json, file3.json",
            "text 'I like 13 Samurai, Pokemon and Digimon' replace 'Pokemon' with '' =>I like 13 Samurai and Digimon",
            "text 'This product is fucking stupid. The battery is weak. Also, the delivery guy is a moran, and probably scratched the cover.' replace 'hate speech comments' with '' =>The battery of the product is weak. Also, the delivery guy probably scratched the cover.",
        ])


class IncludeText(Prompt):
    def __init__(self):
        super().__init__([
            "text 'The green fox jumps of the brown chair.' include 'in the living room' =>In the living room the red fox jumps of the brown chair.",
            "text 'Anyone up for Argentina vs Croatia tonight?.' include 'place: Linz' =>Anyone up for Argentina vs Croatia in Linz tonight?",
            "text 'We received a model BL-03W as a gift and have been impressed by the power it has to pick up dirt, pet hair, dust on hard surfaces.' include 'details about the black color of the model and the low price' =>We received a black model BL-03W as a gift and have been impressed by the power it has to pick up dirt, pet hair, dust on hard surfaces. The low price is also a plus.",
            "text 'I like to eat apples, bananas and oranges.' include 'mangos, grapes, passion fruit' =>I like to eat apples, bananas, oranges, mangos, grapes and passion fruit.",
            "text 'Our offices are in London, New York and Tokyo.' include 'Madrid, Vienna, Bucharest' =>Our offices are in London, New York, Tokyo, Madrid, Vienna and Bucharest.",
            "text 'Tonight, on the 20th of July, we will have a party in the garden.' include 'at 8pm' =>Tonight at 8pm, on the 20th of July, we will have a party in the garden.",
            "text '[1, 2, 3, 4]' include '5' =>[1, 2, 3, 4, 5]",
            "text '[1, 2, 3, 4]' include 'prepend 5' =>[5, 1, 2, 3, 4]",
            "text 'fetch logs | fieldsAdd severity = lower(loglevel)' include '| fields `severity` next to fetch |' =>fetch logs | fields severity | fieldsAdd severity = lower(loglevel)",
        ])


class CombineText(Prompt):
    def __init__(self):
        super().__init__([
            "1 + 2 =>3",
            "'x' + 1 =>x + 1",
            "y + 2 =>y + 2",
            "'1' + 2 =>3",
            "17 + 'pi' =>20.1415926535...",
            "7.2 + 'five' =>12.2",
            "True + 0 => False",
            "False + 'True' =>False",
            "['a', 'b'] + ['c', 'd'] =>['a', 'b', 'c', 'd']",
            "False + 1 =>False",
            "True + True =>True",
            "False + False =>False",
            "'apple' + 'banana' =>apple, banana",
            "['apple'] + 'banana' =>['apple', 'banana']",
            "'Hi, I am Alan. I am 23 years old.' + 'I like to play football.' =>Hi, I am Alan. I am 23 years old. I like to play football.",
            "'We have five red cars' + 'and two blue ones.' =>We have five red cars and two blue ones.",
            "'Zero' + 1 =>1",
            "'One' + 'Two' =>3",
            "'Three' + 4 =>7",
            "'a + b' + 'c + d' =>a + b + c + d",
            "'My cat has four legs equals to x. If x1 (front leg) goes with a velocity of ...' + 'y = 3x + 2' =>My cat has four legs equals to x. If x1 (front leg) goes with a velocity of ... y = 3x + 2",
            "'x1, x2, x3' + 'y1, y2, y3' =>x1, x2, x3, y1, y2, y3",
            "'house | car | boat' + 'plane | train | ship' =>house | car | boat | plane | train | ship",
            "'The green fox jumps of the brown chair.' + 'The red fox jumps of the brown chair.' =>A green and a red fox jump of the brown chair.",
        ])


class CleanText(Prompt):
    def __init__(self):
        super().__init__([
            "Text: 'The    red \t\t\t\t fox \u202a\u202a\u202a\u202a\u202a jumps;;,,,,&amp;&amp;&amp;&amp;&&& of the brown\u202b\u202b\u202b\u202b chair.' =>The red fox jumps of the brown chair.",
             "Text: 'I do \t\n\t\nnot like to play football\t\n\t\n\t\n\t\n\t\n\t\n in the rain. \u202a\u202c\u202a\u202bBut why? I don't understand.' =>'I do not like to play football in the rain. But why? I don't understand.'",
        ])


class ListObjects(Prompt):
    def __init__(self):
        super().__init__([
            "[1, 2, 3, 4, 5, 12, 48, 89, 99, 1, 4, 1] list '1' =>[1, 1, 1]",
            "[1, 2, 3, 4, 5, 12, 48, 89, 99, 1, 4, 1] list 'item' =>[1, 2, 3, 4, 5, 12, 48, 89, 99, 1, 4, 1]",
            "'How are you?' list 'item' =>['How', 'are', 'you?']",
            "'test' list 'item' =>['t', 'e', 's', 't']",
            "'I have four cats at home. Kitty, Mitsi, Pauli and Corni.' list 'cat' =>['Kitty', 'Mitsi', 'Pauli', 'Corni']",
            "'Yesterday I went to the supermarket. I bought a lot of food.' list 'food names' =>[]",
            "'Yesterday I went to the supermarket. I bought a lot of food. Here is my shopping list: papaya, apples, bananas, oranges, ham, fish, mangoes, grapes, passion fruit, kiwi, strawberries, eggs, cucumber, and many more.' list 'fruits' =>['papaya', 'apples', 'bananas', 'oranges', 'mangoes', 'grapes', 'passion fruit', 'kiwi', 'strawberries']",
            "'Ananas' list 'letter a' =>['A', 'a', 'a']",
            "'Hello World, Hola Mundo, Buenos Dias, Bonjour' list 'greeting' =>['Hello World', 'Hola Mundo', 'Buenos Dias', 'Bonjour']",
            "['house', 'boat', 'mobile phone', 'iPhone', 'computer', 'soap', 'board game'] list 'electronic device' =>['mobile phone', 'iPhone', 'computer']",
            "'1 | 2 | 3 | 4 | 5 | 6 | 7 | 8 | 9 | 10' list 'even numbers' =>[2, 4, 6, 8, 10]",
            """'<script type="module" src="new_tab_page.js"></script>\n    <link rel="stylesheet" href="chrome://resources/css/text_defaults_md.css">\n    <link rel="stylesheet" href="chrome://theme/colors.css?sets=ui,chrome">\n    <link rel="stylesheet" href="shared_vars.css">' list 'chrome: url' =>['chrome://resources/css/text_defaults_md.css', 'chrome://theme/colors.css?sets=ui,chrome']""",
        ])


class ExpandFunction(Prompt):
    def __init__(self):
        super().__init__([
            """$> Ping if google is still available =>
def _llm_ping_():
    "Ping if google is still available."
    import os
    response = os.system("ping -c 1 google.com")
    return response == 0 """ + Prompt.stop_token,

            """$> Create a random number between 1 and 100 =>
def _llm_random_():
    "Create a random number between 1 and 100."
    import random
    return random.randint(1, 100) """ + Prompt.stop_token,

            """$> Write any sentence in capital letters =>
def _llm_upper_(input_):
    "Write any sentence in capital letters."
    return input_.upper() """ + Prompt.stop_token,

            """$> Open a file from the file system =>
def _llm_open_(file_name):
    "Open a file form the file system."
    return open(file_name, "r") """ + Prompt.stop_token,

            """$> Call OpenAI GPT-3 to perform an action given a user input =>
def _llm_action_(input_):
    "Call OpenAI GPT-3 to perform an action given a user input."
    import openai
    openai.Completion.create(prompt=input_, model="text-davinci-003") """ + Prompt.stop_token,

            """$> Create a prompt to translate a user query to an answer in well-formatted structure =>
def _llm_action_(query_, answer_):
    "Create a prompt to translate a user query to an answer in well-formatted structure."
    return f"Query: {query_} => {answer_}" """ + Prompt.stop_token,
        ])


class ForEach(Prompt):
    def __init__(self):
        super().__init__([
            "[1, 2, 3, 4, 5, 12, 48, 89, 99, 1, 4, 1] foreach '1' apply '+1' =>[2, 3, 4, 5, 6, 13, 49, 90, 100, 2, 5, 2]",
            "'I have four cats at home. Kitty, Mitsi, Pauli and Corni.' foreach 'cat' apply 'upper' =>I have four CATS at home. KITTY, MITSI, PAULI and CORNI.",
            "'Yesterday I went to four supermarkets. Best Buy, Super Target, Costco and Big Target.' foreach '{supermarket}' apply '*{supermarket}*' =>Yesterday I went to four supermarkets. *Best Buy*, *Super Target*, *Costco* and *Big Target*.",
            "'Yesterday I went to the supermarket. I bought a lot of food. Here is my shopping list: papaya, apples, bananas, oranges, ham, fish, mangoes, grapes, passion fruit, kiwi, strawberries, eggs, cucumber, and many more.' foreach 'fruit' apply 'pluralize' =>Yesterday I went to the supermarket. I bought a lot of food. Here is my shopping list: papayas, apples, bananas, oranges, ham, fish, mangoes, grapes, passion fruits, kiwis, strawberries, eggs, cucumber, and many more.",
            "'Ananas' foreach 'letter a' apply 'upper' =>AnAnAs",
            "['New York', 'Madrid', 'Tokyo'] foreach 'city' apply 'list continent' =>['North America', 'Europe', 'Asia']",
            "'Ananas' foreach 'letter' apply 'list' =>['A', 'n', 'a', 'n', 'a', 's']",
            "'Hello World, Hola Mundo, Buenos Dias, Bonjour' foreach 'greeting' apply 'translate to English' =>Hello World, Hello World, Good Morning, Good Day",
            "['house', 'boat', 'mobile phone', 'iPhone', 'computer', 'soap', 'board game'] foreach 'electronic device' apply 'add price $100' =>['house', 'boat', 'mobile phone $100', 'iPhone $100', 'computer $100', 'soap', 'board game']",
            "'1 | 2 | 3 | 4 | 5 | 6 | 7 | 8 | 9 | 10' foreach 'even number' apply '-1' =>1 | 1 | 3 | 3 | 5 | 5 | 7 | 7 | 9 | 9",
            """'<script type="module" src="new_tab_page.js"></script>\n    <link rel="stylesheet" href="chrome://resources/css/text_defaults_md.css">\n    <link rel="stylesheet" href="chrome://theme/colors.css?sets=ui,chrome">\n    <link rel="stylesheet" href="shared_vars.css">' foreach 'chrome: url' apply 'replace chrome:// with https://google.' =><script type="module" src="new_tab_page.js"></script>\n    <link rel="stylesheet" href="https://google.resources/css/text_defaults_md.css">\n    <link rel="stylesheet" href="https://google.theme/colors.css?sets=ui,chrome">\n    <link rel="stylesheet" href="shared_vars.css">""",
        ])


class MapContent(Prompt):
    def __init__(self):
        super().__init__([
            "[1, 2, 3, 4, 5, 12, 48, 89, 99, 1, 4, 1] map 'number parity' =>{'even numbers': [2, 4, 12, 48, 4], 'odd numbers': [1, 3, 5, 89, 99, 1]}",
            "'Kitty, Mitsi, Pauli and Corni. We also have two dogs: Pluto and Bello' map 'animal names' =>{'cats': ['Kitty', 'Mitsi', 'Pauli', 'Corni'], 'dogs': ['Pluto', 'Bello'], 'description': ['I have four cats at home.', 'We also have two dogs:']}"
            "'Yesterday I went to the supermarket. I bought a lot of food. Here is my shopping list: papaya, apples, bananas, oranges, ham, fish, mangoes, grapes, passion fruit, kiwi, strawberries, eggs, cucumber, and many more.' map 'fruits and other shopping items' =>{'fruits': ['papaya', 'apples', 'bananas', 'oranges', 'mangoes', 'grapes', 'passion fruit', 'kiwi', 'strawberries'], 'other items': ['ham', 'fish', 'eggs', 'cucumber', 'and many more'], 'description': ['Yesterday I went to the supermarket.', 'I bought a lot of food.', 'Here is my shopping list:']}",
            "'Ananas' map 'letters to counts' =>{'letters': {'A': 1, 'n': 2, 'a': 2, 's': 1}",
            "['New York', 'Madrid', 'Tokyo'] map 'cities to continents' =>{'New York': 'North America', 'Madrid': 'Europe', 'Tokyo': 'Asia'}",
            "['cars where first invented in the 1800s', 'ducks are birds', 'dinosaurs are related to birds', 'Gulls, or colloquially seagulls, are seabirds of the family Laridae', 'General Motors is the largest car manufacturer in the world'] map 'sentences to common topics' =>{'birds': ['ducks are birds', 'dinosaurs are related to birds', 'Gulls, or colloquially seagulls, are seabirds of the family Laridae'], 'cars': ['cars where first invented in the 1800s', 'General Motors is the largest car manufacturer in the world']}",
        ])


class Index(Prompt):
    def __init__(self):
        super().__init__([
            "[1, 2, 3, 4, 5, 12, 48, 89, 99, 1, 4, 1] index 1 =>2",
            "[1, 2, 3, 4, 5, 12, 48, 89, 99, 1, 4, 1] index 'first item' =>1",
            "'I have four cats at home. Kitty, Mitsi, Pauli and Corni.' index 'first cat name' =>Kitty",
            "'I have four cats at home. Kitty, Mitsi, Pauli and Corni.' index '0' =>I",
            "'I have four cats at home. Kitty, Mitsi, Pauli and Corni.' index 1 =>have",
            "'I have four cats at home. Kitty, Mitsi, Pauli and Corni.' index 2 =>four",
            "'Yesterday I went to the supermarket. I bought a lot of food.' index 'food name' =>None",
            "'Yesterday I went to the supermarket.' index 'pronoun' =>I",
            "'Yesterday I went to the supermarket.' index 'time' =>Yesterday",
            "'Yesterday I went to the supermarket.' index 'verb' =>went",
            "'Yesterday I went to the supermarket. I bought a lot of food. Here is my shopping list: papaya, apples, bananas, oranges, ham, fish, mangoes, grapes, passion fruit, kiwi, strawberries, eggs, cucumber, and many more.' index 'last fruit' =>strawberries",
            "'Ananas' index '5' =>s",
            "'Hello World, Hola Mundo, Buenos Dias, Bonjour' index 'second to last greeting' =>Buenos Dias",
            "'Hello World, Hola Mundo, Buenos Dias, Bonjour' index 'second greeting' =>Hola Mundo",
            "['house', 'boat', 'mobile phone', 'iPhone', 'computer', 'soap', 'board game'] index 'electronic devices' =>['mobile phone', 'iPhone', 'computer']",
            "1 | 2 | 3 | 4 | 5 | 6 | 7 | 8 | 9 | 10 index '2:5' =>[3, 4, 5]",
            """'<script type="module" src="new_tab_page.js"></script>\n    <link rel="stylesheet" href="chrome://resources/css/text_defaults_md.css">\n    <link rel="stylesheet" href="chrome://theme/colors.css?sets=ui,chrome">\n    <link rel="stylesheet" href="shared_vars.css">' index 'href urls' =>['chrome://resources/css/text_defaults_md.css', 'chrome://theme/colors.css?sets=ui,chrome']""",
        ])


class SetIndex(Prompt):
    def __init__(self):
        super().__init__([
            "[1, 2, 3, 4, 5, 12, 48, 89, 99, 1, 4, 1] index 1 set '7' =>[1, 7, 3, 4, 5, 12, 48, 89, 99, 1, 4, 1]",
            "[1, 2, 3, 4, 5, 12, 48, 89, 99, 1, 4, 1] index 'first item' set 8 =>[8, 2, 3, 4, 5, 12, 48, 89, 99, 1, 4, 1]",
            "'I have four cats at home. Kitty, Mitsi, Pauli and Corni.' index 'first cat name' set 'Mittens' =>'I have four cats at home. Mittens, Mitsi, Pauli and Corni.'",
            "'I have four cats at home. Kitty, Mitsi, Pauli and Corni.' index '0' set 'you' =>You have four cats at home. Kitty, Mitsi, Pauli and Corni.'",
            "'I have four cats at home. Kitty, Mitsi, Pauli and Corni.' index 1 set 'negate' =>I don't have four cats at home. Kitty, Mitsi, Pauli and Corni.'",
            "'I have four cats at home. Kitty, Mitsi, Pauli and Corni.' index 2 set 'add one' =>I have five cats at home. Kitty, Mitsi, Pauli and Corni.'",
            "'Yesterday I went to the supermarket. I bought a lot of food.' index 'food name' set 'bread' =>Yesterday I went to the supermarket. I bought a lot of bread.",
            "'Yesterday I went to the supermarket. I bought a lot of food. Here is my shopping list: papaya, apples, bananas, oranges, ham, fish, mangoes, grapes, passion fruit, kiwi, strawberries, eggs, cucumber, and many more.' index 'fruits' set 'appliences: ['oven', 'fridge', 'dishwasher', 'washing machine']' =>Yesterday I went to the supermarket. I bought a lot of suppliences. Here is my shopping list: oven, fridge, dishwasher, washing machine, and many more.",
            "'Ananas' index '5' set 'upper case' =>AnanAs",
            "'Why am I so stupid?' index 'stupid' set 'smart' =>Why am I so smart?",
            "'What is this lazy dog doing here?' index 'lazy' set 'cute' =>What is this cute dog doing here?",
            "'Hello World, Hola Mundo, Buenos Dias, Bonjour' index 'second to last greeting' set 'German' =>Hello World, Hola Mundo, Guten Tag, Bonjour",
            "'Hello World, Hola Mundo, Buenos Dias, Bonjour' index 'second greeting' set 'lower case' =>Hello World, hola mundo, Buenos Dias, Bonjour",
            "['house', 'boat', 'mobile phone', 'iPhone', 'computer', 'soap', 'board game'] index 'electronic devices' set 'empty' =>['house', 'boat', 'soap', 'board game']",
            "1 | 2 | 3 | 4 | 5 | 6 | 7 | 8 | 9 | 10 index '2:5' set '0' =>[1, 0, 0, 0, 5, 6, 7, 8, 9, 10]",
            """'<script type="module" src="new_tab_page.js"></script>\n    <link rel="stylesheet" href="chrome://resources/css/text_defaults_md.css">\n    <link rel="stylesheet" href="chrome://theme/colors.css?sets=ui,chrome">\n    <link rel="stylesheet" href="shared_vars.css">' index 'href urls' set 'http://www.google.com' =>'<script type="module" src="new_tab_page.js"></script>\n    <link rel="stylesheet" href="http://www.google.com">\n    <link rel="stylesheet" href="http://www.google.com">\n    <link rel="stylesheet" href="shared_vars.css">'""",
        ])


class RemoveIndex(Prompt):
    def __init__(self):
        super().__init__([
            "[1, 2, 3, 4, 5, 12, 48, 89, 99, 1, 4, 1] remove 1 =>[1, 3, 4, 5, 12, 48, 89, 99, 1, 4, 1]",
            "[1, 2, 3, 4, 5, 12, 48, 89, 99, 1, 4, 1] remove 'first item' =>[2, 3, 4, 5, 12, 48, 89, 99, 1, 4, 1]",
            "'I have four cats at home. Kitty, Mitsi, Pauli and Corni.' remove 'first cat name' =>I have four cats at home. Mitsi, Pauli and Corni.'",
            "'I have four cats at home. Kitty, Mitsi, Pauli and Corni.' remove '0' =>There are four cats at home. Kitty, Mitsi, Pauli and Corni.'",
            "'I have four cats at home. Kitty, Mitsi, Pauli and Corni.' remove 2 =>I have four cats at home. Kitty, Pauli and Corni.'",
            "'Yesterday I went to the supermarket. I bought a lot of food.' remove 'food' =>Yesterday I went to the supermarket. I bought a lot.",
            "'Yesterday I went to the supermarket. I bought a lot of food. Here is my shopping list: papaya, apples, bananas, oranges, ham, fish, mangoes, grapes, passion fruit, kiwi, strawberries, eggs, cucumber, and many more.' remove 'fruits' =>Yesterday I went to the supermarket. I bought a lot of food. Here is my shopping list: ham, fish, and many more.",
            "'Ananas' remove 'upper case' =>nanas",
            "'Ananas' remove 0 =>nanas",
            "'Hello World, Hola Mundo, Buenos Dias, Bonjour' remove 'Spanish' =>Hello World, Bonjour",
            "'Hello World, Hola Mundo, Buenos Dias, Bonjour' remove 'second greeting' =>Hello World, Buenos Dias, Bonjour",
            "['house', 'boat', 'mobile phone', 'iPhone', 'computer', 'soap', 'board game'] remove 'electronic devices' =>['house', 'boat', 'soap', 'board game']",
            "1 | 2 | 3 | 4 | 5 | 6 | 7 | 8 | 9 | 10 remove '2:5' =>[1, 2, 6, 7, 8, 9, 10]",
            """'<script type="module" src="new_tab_page.js"></script>\n    <link rel="stylesheet" href="chrome://resources/css/text_defaults_md.css">\n    <link rel="stylesheet" href="chrome://theme/colors.css?sets=ui,chrome">\n    <link rel="stylesheet" href="shared_vars.css">' remove 'hrefs' =><script type="module" src="new_tab_page.js"></script>\n    <link rel="stylesheet">\n    <link rel="stylesheet">\n    <link rel="stylesheet">""",
        ])


class SimulateCode(Prompt):
    def __init__(self):
        super().__init__([
"""code '# Import the SymPy library
from sympy import *
# Define the symbolic variables that will be used
x, y, z = symbols('x y z')
# Define the expression to be manipulated
expr = (x + y) ** 2
# Use SymPy's simplify() function to simplify the expression
simplified_expr = simplify(expr)
# Print the simplified expression
print(simplified_expr)' params 'x = 2, y = 3' =>x^2 + 2*x*y + y^2 | 2^2 + 2*2*3 + 3^2 | 4 + 12 + 9 | 25""",
"""code '# Import the built-in os and sys modules
import os
import sys
# Open the file for reading
with open(file_name, 'r') as file:
    # Read the file contents
    contents = file.read()
    # Print the file contents
    print(contents)' params 'test_file.txt' =>Hello world!"""
])


class GenerateCode(Prompt):
    def __init__(self):
        super().__init__([
"""description 'Generate an efficient Python function to compute the Fibonacci sequence of numbers.' =>def fibonacci(n):
  # Initialize a list with the first two numbers in the sequence
  fib = [0, 1]
  # If n is less than or equal to 1, return the first n numbers in the sequence
  if n <= 1:
    return fib[:n]
  # Otherwise, compute the remaining numbers in the sequence
  for i in range(2, n):
    fib.append(fib[i-1] + fib[i-2])
  # Return the entire sequence of numbers
  return fib""",
  """description 'Generate a Java function to compute the number pi.' =>public static double computePi() {
    double pi = 0;
    int sign = 1;
    for (int i = 0; i < 1000000; i++) {
      pi += sign * (1.0 / (2 * i + 1));
      sign *= -1;
    }
    pi *= 4;
    return pi;
  }""",
  """description 'Generate a C++ file with a function to compute the Fast Fourier transform.' =>#include <complex>
#include <cmath>
using namespace std;
constexpr int N = 16; // number of elements in the input array
constexpr double PI = 3.14159265358979323846;
// Compute the FFT of the given input array, storing the result in the given output array.
void fft(complex<double>* input, complex<double>* output) {
  for (int i = 0; i < N; ++i) {
    output[i] = 0;
    for (int j = 0; j < N; ++j) {
      double angle = 2 * PI * i * j / N;
      output[i] += input[j] * exp(complex<double>(0, -angle));
    }
  }
}"""])


class TextToOutline(Prompt):
    def __init__(self):
        super().__init__([
"""text 'We introduce NPM, the first NonParametric Masked Language Model.
NPM consists of an encoder and a reference corpus, and models a nonparametric distribution over a reference corpus (Figure 1).
The key idea is to map all the phrases in the corpus into a dense vector space using the encoder and, when given a query with a [MASK] at inference,
use the encoder to locate the nearest phrase from the corpus and fill in the [MASK].' =>- first NonParametric Masked Language Model (NPM)\n - consists of encoder and reference corpus\n - key idea: map all phrases in corpus into dense vector space using encoder when given query with [MASK] at inference\n - encoder locates nearest phrase from corpus and fill in [MASK]""",
"""text 'On Monday, there will be no Phd seminar.' =>- Monday no Phd seminar""",
"""text 'The Jan. 6 select committee is reportedly planning to vote on at least three criminal referrals targeting former President Trump on Monday, a significant step from the panel as it nears the end of its year-plus investigation.' =>- Jan. 6 select committee vote criminal referrals targeting former President Trump on Monday\n-significant step end year-plus investigation""",
])


class UniqueKey(Prompt):
    def __init__(self):
        super().__init__([
"""text 'We introduce NPM, the first NonParametric Masked Language Model. NPM consists of an encoder and a reference corpus. =>NonParametric Masked Language Model (NPM)""",
"""text 'On Monday, there will be no Phd seminar.' =>Phd seminar""",
"""text 'The Jan. 6 select committee is reportedly planning to vote on at least three criminal referrals targeting former President Trump on Monday, a significant step from the panel as it nears the end of its year-plus investigation.' =>Jan. 6 President Trump""",
])


class GenerateText(Prompt):
    def __init__(self):
        super().__init__([
"""outline '- first NonParametric Masked Language Model (NPM)\n - consists of encoder and reference corpus\n - key idea: map all phrases in corpus into dense vector space using encoder when given query with [MASK] at inference\n - encoder locates nearest phrase from corpus and fill in [MASK]' =>NPM is the first NonParametric Masked Language Model.
NPM consists of an encoder and a reference corpus, and models a nonparametric distribution over a reference corpus (Figure 1).
The key idea is to map all the phrases in the corpus into a dense vector space using the encoder and, when given a query with a [MASK] at inference,
use the encoder to locate the nearest phrase from the corpus and fill in the [MASK].""",
"""outline '- Monday no Phd seminar' =>On Monday, there will be no Phd seminar.""",
"""outline '- Jan. 6 select committee vote criminal referrals targeting former President Trump on Monday\n-significant step end year-plus investigation' =>The Jan. 6 select committee is reportedly planning to vote on at least three criminal referrals targeting former President Trump on Monday, a significant step from the panel as it nears the end of its year-plus investigation."""
])


class SymbiaCapabilities(Prompt):
    def __init__(self):
        super().__init__([
'''
Instructions:
    * Please analyze the user query and classify it into one of the following categories:
        - [search] for performing a web search
        - [symbolic engine] for processing a mathematical topic using WolframAlpha
        - [internal] for performing a conversation based on my internal knowledge
        - [I don't understand] for queries that you don't understand
    * Please return the anwser in the format: [category]: [explanation], where [category] is one of the categories above and [explanation] is a short explanation for why you classified the query into this category.

Examples:
    #query: "What is the weather in New York?"
    #answer: "search": The query falls under the search category since it requires up-to-date weather information which goes beyond my internal knowledge.

    #query: "What is the derivative of x^2?"
    #answer: "symbolic engine": The query pertains to the realm of math and necessitates a symbolic engine response. Given my tendency to hallucinate, I may lack the ability to accurately answer this question independently.

    #query: "What is your name?"
    #answer: "internal": The query qualifies as a casual inquiry since it requests my name, which is a detail I am well aware of.

    #query: "Kjwe ewqjc qwjren. knowledge?"
    #answer: "I don't understand": The query is not a valid English sentence and I am unable to understand it. I should inform the user that I don't understand the query and ask them to rephrase it.

    #query: "What is the meaning of life?"
    #answer: "internal": The query is asks a deep philosophical question, which is a topic I have a lot of knowledge about because I was trained on many philosophical texts.

    #query: "Who is the president of the United States?"
    #answer: "search": The query is a search query because it asks about a topic I might not be aware of because it might have changed since I was trained.

    #query: "Tea or coffee?"
    #answer: "I don't understand": The query is ambiguous. I should ask the user to clarify it.

    #query: "How is the distress in Syria?"
    #answer: "search": The query is a search query because it asks about a political topic I might not be aware of because it might have changed since I was trained. I must notice the fact that the question doesn't ask about a particular historical event, which would have been a question that I could tackle based on my own internal knowledge.

    #query: "How do I solve a quadratic equation?"
    #answer: "internal": Although the query relates to mathematics, it lacks sufficient data for employing a symbolic engine. My internal knowledge is more suitable for this task.
'''
])
<|MERGE_RESOLUTION|>--- conflicted
+++ resolved
@@ -324,8 +324,6 @@
         ])
 
 
-<<<<<<< HEAD
-=======
 class FixCode(Prompt):
     def __init__(self):
         super().__init__([
@@ -341,11 +339,10 @@
 <YOUR_CORRECTED_CODE_HERE>
 ```
 <YOUR_CORRECTED_CODE_HERE> is replaced with the code you write.
---------------------------- 
+---------------------------
 """])
 
-        
->>>>>>> e226cab9
+
 class FewShotPattern(Prompt):
     def __init__(self):
         super().__init__([
