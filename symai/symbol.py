import ast
import os
from abc import ABC
from json import JSONEncoder
from typing import Dict, Iterator, List, Any, Optional
import numpy as np
import symai as ai
import pandas as pd


class SymbolEncoder(JSONEncoder):
        def default(self, o):
            return o.__dict__


class Symbol(ABC):
    _dynamic_context: Dict[str, List[str]] = {}

    def __init__(self, *value) -> None:
        super().__init__()
        if len(value) == 1:
            value = value[0]
            if isinstance(value, Symbol):
                self.value = value.value
            elif isinstance(value, list) or isinstance(value, dict) or \
                    isinstance(value, set) or isinstance(value, tuple) or \
                        isinstance(value, str) or isinstance(value, int) or \
                            isinstance(value, float) or isinstance(value, bool):
                # unwrap nested symbols
                if isinstance(value, list):
                    value = [v.value if isinstance(v, Symbol) else v for v in value]
                elif isinstance(value, dict):
                    value = {k: v.value if isinstance(v, Symbol) else v for k, v in value.items()}
                elif isinstance(value, set):
                    value = {v.value if isinstance(v, Symbol) else v for v in value}
                elif isinstance(value, tuple):
                    value = tuple([v.value if isinstance(v, Symbol) else v for v in value])
                self.value = value
            else:
                self.value = value
        elif len(value) > 1:
            self.value = [v.value if isinstance(v, Symbol) else v for v in value]
        else:
            self.value = None

        self._static_context: str = ''

    @property
    def _sym_return_type(self):
        return Symbol

    @property
    def global_context(self) -> str:
        return (self.static_context, self.dynamic_context)

    @property
    def static_context(self) -> str:
        return self._static_context

    @property
    def dynamic_context(self) -> str:
        type_ = str(type(self))
        if type_ not in Symbol._dynamic_context:
            Symbol._dynamic_context[type_] = []
        _dyn_ctxt = Symbol._dynamic_context[type_]
        if len(_dyn_ctxt) == 0:
            return ''
        val_ = '\n'.join(_dyn_ctxt)
        val_ = f"\nSPECIAL RULES:\n{val_}"
        return val_

    def update(self, feedback: str) -> "Symbol":
        type_ = str(type(self))
        if type_ not in Symbol._dynamic_context:
            Symbol._dynamic_context[type_] = []
        self._dynamic_context[type_].append(feedback)
        return self

    def clear(self) -> "Symbol":
        type_ = str(type(self))
        if type_ not in Symbol._dynamic_context:
            Symbol._dynamic_context[type_] = []
            return self
        self._dynamic_context.clear()
        return self

    def __call__(self, *args, **kwargs):
        return self.value

    def __hash__(self) -> int:
        return str(self.value).__hash__()

    def __getstate__(self):
        return vars(self)

    def __setstate__(self, state):
        vars(self).update(state)

    def __getattr__(self, key):
        if not self.__dict__.__contains__(key):
            try:
                att = getattr(self.value, key)
            except AttributeError as e:
                raise AttributeError(f"Cascading call failed, since object has no attribute '{key}'. Original error message: {e}")
            return att
        return self.__dict__[key]

    def __contains__(self, other) -> bool:
        @ai.contains()
        def _func(_, other) -> bool:
            pass
        return _func(self, other)

    def isinstanceof(self, query: str, **kwargs) -> bool:
        @ai.isinstanceof()
        def _func(_, query: str, **kwargs) -> bool:
            pass
        return _func(self, query, **kwargs)

    def __eq__(self, other) -> bool:
        @ai.equals()
        def _func(_, other) -> bool:
            pass
        return _func(self, other)

    def __matmul__(self, other) -> "Symbol":
        return self._sym_return_type(str(self) + str(other))

    def __rmatmul__(self, other) -> "Symbol":
        return self._sym_return_type(str(other) + str(self))

    def __imatmul__(self, other) -> "Symbol":
        self.value = Symbol(str(self) + str(other))
        return self

    def __ne__(self, other) -> bool:
        return not self.__eq__(other)

    def __gt__(self, other) -> bool:
        @ai.compare(operator = '>')
        def _func(_, other) -> bool:
            pass
        return _func(self, other)

    def __lt__(self, other) -> bool:
        @ai.compare(operator = '<')
        def _func(_, other) -> bool:
            pass
        return _func(self, other)

    def __le__(self, other) -> bool:
        @ai.compare(operator = '<=')
        def _func(_, other) -> bool:
            pass
        return _func(self, other)

    def __ge__(self, other) -> bool:
        @ai.compare(operator = '>=')
        def _func(_, other) -> bool:
            pass
        return _func(self, other)

    def __len__(self):
        return len(str(self.value))

    def __bool__(self):
        return bool(self.value) if isinstance(self.value, bool) else False

    @property
    def length(self) -> int:
        return len(str(self.value))

    @property
    def size(self) -> int:
        return len(self.tokens)

    @property
    def tokens(self) -> int:
        return self.tokenizer().encode(str(self))

    @ai.bind(engine='neurosymbolic', property='tokenizer')
    def tokenizer(self) -> object:
        pass

    def type(self):
        return type(self.value)

    def cast(self, type_):
        return type_(self.value)

    def ast(self):
        return ast.literal_eval(str(self.value))

    def __str__(self) -> str:
        if self.value is None:
            return str(None)
        elif isinstance(self.value, list) or isinstance(self.value, np.ndarray) or isinstance(self.value, tuple):
            return str([str(v) for v in self.value])
        elif isinstance(self.value, dict):
            return str({k: str(v) for k, v in self.value.items()})
        elif isinstance(self.value, set):
            return str({str(v) for v in self.value})
        else:
            return str(self.value)

    def __repr__(self):
        return f"{type(self)}(value={str(self.value)})"

    def _repr_html_(self):
        return f"""<div class="alert alert-success" role="alert">
  {str(self.value)}
</div>"""

    def __iter__(self):
        if isinstance(self.value, list) or isinstance(self.value, tuple) or isinstance(self.value, np.ndarray):
            return iter(self.value)
        return self.list('item').value.__iter__()

    def __reversed__(self):
        return reversed(list(self.__iter__()))

    def __next__(self) -> "Symbol":
        return next(self.__iter__())

    def __getitem__(self, key) -> "Symbol":
        try:
            if (isinstance(key, int) or isinstance(key, slice)) and (isinstance(self.value, list) or isinstance(self.value, tuple) or isinstance(self.value, np.ndarray)):
                return self.value[key]
            elif (isinstance(key, str) or isinstance(key, int)) and isinstance(self.value, dict):
                return self.value[key]
        except:
            pass
        @ai.getitem()
        def _func(_, index: str):
            pass
        return self._sym_return_type(_func(self, key))

    def __setitem__(self, key, value):
        try:
            if (isinstance(key, int) or isinstance(key, slice)) and (isinstance(self.value, list) or isinstance(self.value, tuple) or isinstance(self.value, np.ndarray)):
                self.value[key] = value
                return
            elif (isinstance(key, str) or isinstance(key, int)) and isinstance(self.value, dict):
                self.value[key] = value
                return
        except:
            pass
        @ai.setitem()
        def _func(_, index: str, value: str):
            pass
        self.value = Symbol(_func(self, key, value)).value

    def __delitem__(self, key):
        try:
            if (isinstance(key, str) or isinstance(key, int)) and isinstance(self.value, dict):
                del self.value[key]
                return
        except:
            pass
        @ai.delitem()
        def _func(_, index: str):
            pass
        self.value = Symbol(_func(self, key)).value

    def __neg__(self) -> "Symbol":
        @ai.negate()
        def _func(_):
            pass
        return self._sym_return_type(_func(self))

    def __not__(self) -> "Symbol":
        @ai.negate()
        def _func(_):
            pass
        return self._sym_return_type(_func(self))

    def __invert__(self) -> "Symbol":
        @ai.invert()
        def _func(_):
            pass
        return self._sym_return_type(_func(self))

    def __lshift__(self, information) -> "Symbol":
        @ai.include()
        def _func(_, information: str):
            pass
        return self._sym_return_type(_func(self, information))

    def __rshift__(self, information) -> "Symbol":
        @ai.include()
        def _func(_, information: str):
            pass
        return self._sym_return_type(_func(self, information))

    def __rrshift__(self, information) -> "Symbol":
        @ai.include()
        def _func(_, information: str):
            pass
        return self._sym_return_type(_func(self, information))

    def __add__(self, other) -> "Symbol":
        @ai.combine()
        def _func(_, a: str, b: str):
            pass
        return self._sym_return_type(_func(self, other))

    def __radd__(self, other) -> "Symbol":
        @ai.combine()
        def _func(_, a: str, b: str):
            pass
        return self._sym_return_type(_func(other, self))

    def __iadd__(self, other) -> "Symbol":
        self.value = self.__add__(other)
        return self

    def __sub__(self, other) -> "Symbol":
        @ai.replace()
        def _func(_, text: str, replace: str, value: str):
            pass
        return self._sym_return_type(_func(self, other, ''))

    def __rsub__(self, other) -> "Symbol":
        @ai.replace()
        def _func(_, text: str, replace: str, value: str):
            pass
        return self._sym_return_type(_func(other, self, ''))

    def __isub__(self, other) -> "Symbol":
        val = self.__sub__(other)
        self.value = val.value
        return self

    def __and__(self, other) -> "Symbol":
        @ai.logic(operator='and')
        def _func(_, a: str, b: str):
            pass
        return self._sym_return_type(_func(self, other))

    def __or__(self, other) -> "Symbol":
        @ai.logic(operator='or')
        def _func(_, a: str, b: str):
            pass
        return self._sym_return_type(_func(self, other))

    def __xor__(self, other) -> "Symbol":
        @ai.logic(operator='xor')
        def _func(_, a: str, b: str):
            pass
        return self._sym_return_type(_func(self, other))

    def __truediv__(self, other) -> "Symbol":
        return self._sym_return_type(str(self).split(str(other)))

    def equals(self, other: str, context: str = 'contextually', **kwargs) -> "Symbol":
        @ai.equals(context=context, **kwargs)
        def _func(_, other: str) -> bool:
            pass
        return self._sym_return_type(_func(self, other))

    def expression(self, expr: Optional[str] = None, expression_engine: str = None, **kwargs) -> "Symbol":
        if expr is None:
            expr = self.value
        @ai.expression(expression_engine=expression_engine, **kwargs)
        def _func(_, expr: str):
            pass
        return self._sym_return_type(_func(self, expr))

    def clean(self, **kwargs) -> "Symbol":
        @ai.clean(**kwargs)
        def _func(_) -> str:
            pass
        return self._sym_return_type(_func(self))

    def summarize(self, context: Optional[str] = None, **kwargs) -> "Symbol":
        @ai.summarize(context=context, **kwargs)
        def _func(_) -> str:
            pass
        return self._sym_return_type(_func(self))

    def outline(self, **kwargs) -> "Symbol":
        @ai.outline(**kwargs)
        def _func(_) -> str:
            pass
        return self._sym_return_type(_func(self))

    def unique(self, keys: List[str] = [], **kwargs) -> "Symbol":
        @ai.unique(keys=keys, **kwargs)
        def _func(_) -> str:
            pass
        return self._sym_return_type(_func(self))

    def compose(self, **kwargs) -> "Symbol":
        @ai.compose(**kwargs)
        def _func(_) -> str:
            pass
        return self._sym_return_type(_func(self))

    def filter(self, criteria: str, include: bool = False, **kwargs) -> "Symbol":
        @ai.filtering(criteria=criteria, include=include, **kwargs)
        def _func(_) -> str:
            pass
        return self._sym_return_type(_func(self))

    def modify(self, changes: str, **kwargs) -> "Symbol":
        @ai.modify(changes=changes, **kwargs)
        def _func(_) -> str:
            pass
        return self._sym_return_type(_func(self))

    def replace(self, replace: str, value: str, **kwargs) -> "Symbol":
        @ai.replace(**kwargs)
        def _func(_, replace: str, value: str):
            pass
        return self._sym_return_type(_func(self, replace, value))

    def remove(self, information: str, **kwargs) -> "Symbol":
        @ai.replace(**kwargs)
        def _func(_, text: str, replace: str, value: str):
            pass
        return self._sym_return_type(_func(self, information, ''))

    def include(self, information: str, **kwargs) -> "Symbol":
        @ai.include(**kwargs)
        def _func(_, information: str):
            pass
        return self._sym_return_type(_func(self, information))

    def combine(self, sym: str, **kwargs) -> "Symbol":
        @ai.combine(**kwargs)
        def _func(_, a: str, b: str):
            pass
        return self._sym_return_type(_func(self, sym))

    def rank(self, measure: str = 'alphanumeric', order: str = 'desc', **kwargs) -> "Symbol":
        @ai.rank(order=order, **kwargs)
        def _func(_, measure: str) -> str:
            pass
        return self._sym_return_type(_func(self, measure))

    def extract(self, pattern: str, **kwargs) -> "Symbol":
        @ai.extract(**kwargs)
        def _func(_, pattern: str) -> str:
            pass
        return self._sym_return_type(_func(self, pattern))

    def analyze(self, exception: Exception, query: Optional[str] = '', **kwargs) -> "Symbol":
        @ai.analyze(exception=exception, query=query, **kwargs)
        def _func(_) -> str:
            pass
        return self._sym_return_type(_func(self))

    def correct(self, context: str, **kwargs) -> "Symbol":
        @ai.correct(context=context, **kwargs)
        def _func(_) -> str:
            pass
        return self._sym_return_type(_func(self))

    def translate(self, language: str = 'English', **kwargs) -> "Symbol":
        @ai.translate(language=language, **kwargs)
        def _func(_) -> str:
            pass
        return self._sym_return_type(_func(self))

    def choice(self, cases: List[str], default: str, **kwargs) -> "Symbol":
        @ai.case(enum=cases, default=default, **kwargs)
        def _func(_) -> str:
            pass
        return self._sym_return_type(_func(self))

    def query(self, context: str, prompt: Optional[str] = None, examples = [], **kwargs) -> "Symbol":
        @ai.query(context=context, prompt=prompt, examples=examples, **kwargs)
        def _func(_) -> str:
            pass
        return self._sym_return_type(_func(self))

    def convert(self, format: str, **kwargs) -> "Symbol":
        @ai.convert(format=format, **kwargs)
        def _func(_) -> str:
            pass
        return self._sym_return_type(_func(self))

    def transcribe(self, modify: str, **kwargs) -> "Symbol":
        @ai.transcribe(modify=modify, **kwargs)
        def _func(_) -> str:
            pass
        return self._sym_return_type(_func(self))

    def simulate(self, **kwargs) -> "Symbol":
        @ai.simulate(**kwargs)
        def _func(_):
            pass
        return self._sym_return_type(_func(self))

    def sufficient(self, query: str, **kwargs) -> "Symbol":
        @ai.sufficient(query=query, **kwargs)
        def _func(_) -> bool:
            pass
        return self._sym_return_type(_func(self))

    def list(self, condition: str, **kwargs) -> "Symbol":
        @ai.listing(condition=condition, **kwargs)
        def _func(_) -> list:
            pass
        return self._sym_return_type(_func(self))

    def contains(self, other, **kwargs) -> bool:
        @ai.contains(**kwargs)
        def _func(_, other) -> bool:
            pass
        return _func(self, other)

    def foreach(self, condition, apply, **kwargs) -> "Symbol":
        @ai.foreach(condition=condition, apply=apply, **kwargs)
        def _func(_):
            pass
        return self._sym_return_type(_func(self))

    def map(self, **kwargs) -> "Symbol":
        assert isinstance(self.value, dict), "Map can only be applied to a dictionary"
        map_ = {}
        keys = []
        for v in self.value.values():
            k = Symbol(v).unique(keys, **kwargs)
            keys.append(k.value)
            map_[k.value] = v
        return self._sym_return_type(map_)

    def dict(self, context: str, **kwargs) -> "Symbol":
        @ai.dictionary(context=context, **kwargs)
        def _func(_):
            pass
        return self._sym_return_type(_func(self))

    def template(self, template: str, placeholder = '{{placeholder}}', **kwargs) -> "Symbol":
        @ai.template(template=template, placeholder=placeholder, **kwargs)
        def _func(_):
            pass
        return self._sym_return_type(_func(self))

    def style(self, description: str, libraries = [], template: str = None, placeholder: str = '{{placeholder}}', **kwargs) -> "Symbol":
        if template is None:
            template = self.value
        @ai.style(description=description, libraries=libraries, template=template, placeholder=placeholder, **kwargs)
        def _func(_):
            pass
        return self._sym_return_type(_func(self))

    def similarity(self, other: 'Symbol', metric: str = 'cosine') -> float:
        def _ensure_format(x):
            if not isinstance(x, np.ndarray):
                if not isinstance(x, Symbol):
                    raise TypeError(f"Cannot compute similarity with type {type(x)}")
                x = np.array(x.value)
            return x.squeeze()[:, None]

        v = _ensure_format(self)
        o = _ensure_format(other)

        if metric == 'cosine':
            return (v.T@o / (v.T@v)**.5 * (o.T@o)**.5).item()
        else:
            raise NotImplementedError(f"Similarity metric {metric} not implemented. Available metrics: 'cosine'")

    def expand(self, *args, **kwargs) -> "Symbol":
        @ai.expand(max_tokens=2048, **kwargs)
        def _func(_, *args):
            pass
        _tmp_llm_func = self._sym_return_type(_func(self, *args))
        func_name = str(_tmp_llm_func.extract('function name'))
        def _llm_func(*args, **kwargs):
            res = _tmp_llm_func.fexecute(*args, **kwargs)
            return res['locals'][func_name]()
        setattr(self, func_name, _llm_func)
        return func_name

    def cluster(self, **kwargs) -> "Symbol":
        @ai.cluster(entries=self.value, **kwargs)
        def _func(_):
            pass
        return self._sym_return_type(_func(self))

    def embed(self, **kwargs) -> "Symbol":
        if not isinstance(self.value, list):
            self.value = [self.value]
        @ai.embed(entries=self.value, **kwargs)
        def _func(_) -> list:
            pass
        return self._sym_return_type(_func(self))

    def zip(self, ids: Optional[List[str]] = None, embeds: Optional[List[list]] = None, **kwargs):
        if ids is None:
            ids = [str(hash(self.value))]
            embeds = [self.embed(**kwargs).value]
        df = pd.DataFrame(
        data={
            "id": ids,
            "vector": embeds
        })
        return zip(df.id, df.vector)

    def save(self, path: str, replace: bool = False) -> "Symbol":
        file_path = path
        if not replace:
            cnt = 0
            while os.path.exists(file_path):
                filename, file_extension = os.path.splitext(path)
                file_path = f'{filename}_{cnt}{file_extension}'
                cnt += 1
        with open(file_path, 'w') as f:
            f.write(str(self))
        return self


class Expression(Symbol):
    def __init__(self, value = None):
        super().__init__(value)

    @property
    def _sym_return_type(self):
        return Expression

    def __call__(self, *args, **kwargs) -> "Expression":
        if len(args) > 0:
            args = [Expression(arg) for arg in args]
        self.value = self.forward(*args, **kwargs)
        return self._sym_return_type(self.value)

    def forward(self, *args, **kwargs) -> "Expression":
        raise NotImplementedError()

    def stream(self, expr: "Expression",
               max_tokens: int = 4000,
               char_token_ratio: float = 0.6,
               **kwargs) -> "Expression":
        max_chars = int(max_tokens * char_token_ratio)
        steps = (len(self)// max_chars) + 1
        for chunks in range(steps):
            # iterate over string in chunks of max_chars
            r = Symbol(str(self)[chunks * max_chars: (chunks + 1) * max_chars])
            size = max_tokens - r.size()

            # simulate the expression
            prev = expr(r, max_tokens=size, preview=True, **kwargs)
            # if the expression is too big, split it
            if prev.size() > max_tokens:
                # split
                r1_split = r.value[:len(r)//2]
                r = expr(r1_split, max_tokens=size, **kwargs)
                yield r
                r2_split = r.value[len(r)//2:]
                r = expr(r2_split, max_tokens=size, **kwargs)
            else:
                # run the expression
                r = expr(r, max_tokens=size, **kwargs)

            yield r

    def fstream(self, expr: "Expression",
                max_tokens: int = 4000,
                char_token_ratio: float = 0.6,
                **kwargs) -> "Expression":
        return self._sym_return_type(list(self.stream(expr, max_tokens, char_token_ratio, **kwargs)))

<<<<<<< HEAD
    def execute(self, **kwargs) -> "Expression":
        @ai.execute(**kwargs)
        def _func(_):
            pass
        return _func(self)

    def fexecute(self, **kwargs) -> "Expression":
        def _func(sym: Symbol, **kargs):
            return sym.execute(**kargs)
        return self.ftry(_func, **kwargs)

    def ftry(self, expr: "Expression", retries: int = 1, **kwargs) -> "Expression":
        prompt: str = ''
=======
    def ftry(self, expr: "Expression", retries: int = 1, **kwargs) -> "Symbol":
        prompt = {}
>>>>>>> e226cab9
        def input_handler(input_):
            prompt['message'] = input_ # TODO: fix this
        kwargs['input_handler'] = input_handler
        retry_cnt: int = 0
        sym = self
        while True:
            try:
                print(expr, sym, kwargs)
                sym = expr(sym, **kwargs)
                retry_cnt = 0
                return sym
            except Exception as e:
                retry_cnt += 1
                if retry_cnt > retries:
                    raise e
                else:
<<<<<<< HEAD
                    err =  Expression(prompt) @ sym
                    res = err.analyze(query="What is the issue in this expression?", exception=e)
                    ctxt = res @ prompt
                    sym = sym.correct(context=ctxt, exception=e)
=======
                    err =  Symbol(prompt['message']) @ sym
                    res = err.analyze(query="What is the issue in this expression?", exception=e, max_tokens=2000)
                    sym = sym.correct(context=prompt['message'], exception=e, payload=res, max_tokens=2000)
>>>>>>> e226cab9

    @staticmethod
    def draw(prompt: str, operation: str = 'create', **kwargs) -> "Expression":
        @ai.draw(operation=operation, **kwargs)
        def _func(_):
            pass
        return Expression(_func(Expression(prompt)))

    @staticmethod
    def fetch(url: str, pattern: str = '', **kwargs) -> "Expression":
        @ai.fetch(url=url, pattern=pattern, **kwargs)
        def _func(_) -> str:
            pass
        return Expression(_func(Expression()))

    @staticmethod
    def ocr(image_url: str, **kwargs) -> "Expression":
        if not image_url.startswith('http'):
            image_url = f'file://{image_url}'
        @ai.ocr(image=image_url, **kwargs)
        def _func(_) -> dict:
            pass
        return Expression(_func(Expression()))

    @staticmethod
    def vision(image: Optional[str] = None, text: Optional[List[str]] = None, **kwargs) -> "Expression":
        @ai.vision(image=image, prompt=text, **kwargs)
        def _func(_) -> np.ndarray:
            pass
        return Expression(_func(Expression()))

    @staticmethod
    def speech(audio_path: str, operation: str = 'decode', **kwargs) -> "Expression":
        @ai.speech(audio=audio_path, prompt=operation, **kwargs)
        def _func(_) -> str:
            pass
        return Expression(_func(Expression()))

    @staticmethod
    def search(query: str, **kwargs) -> "Expression":
        @ai.search(query=query, **kwargs)
        def _func(_) -> str:
            pass
        return Expression(_func(Expression()))

    @staticmethod
    def input(message: str = "Please add more information", **kwargs) -> "Expression":
        @ai.userinput(**kwargs)
        def _func(_, message) -> str:
            pass
        return Expression(_func(Expression(), message))

    @staticmethod
    def open(path: str, **kwargs) -> "Expression":
        @ai.opening(path=path, **kwargs)
        def _func(_) -> str:
            pass
        return Expression(_func(Expression()))

    @staticmethod
    def index(path: str, **kwargs) -> "Expression":
        @ai.index(prompt=path, operation='config', **kwargs)
        def _func(_) -> str:
            pass
        return Expression(_func(Expression()))

    @staticmethod
    def store(query: str, **kwargs) -> "Expression":
        @ai.index(prompt=query, operation='add', **kwargs)
        def _func(_) -> str:
            pass
        return Expression(_func(Expression()))

    @staticmethod
    def recall(query: str, **kwargs) -> "Expression":
        @ai.index(prompt=query, operation='search', **kwargs)
        def _func(_) -> str:
            pass
        return Expression(_func(Expression()))

    @staticmethod
    def output(*args, **kwargs) -> "Expression":
        @ai.output(**kwargs)
        def _func(_, *args):
            pass
        return Expression(_func(Expression(), *args))

    @staticmethod
    def command(engines: List[str] = ['all'], **kwargs) -> None:
        @ai.command(engines=engines, **kwargs)
        def _func(_):
            pass
        _func(Expression())

    @staticmethod
    def setup(engines: Dict[str, Any], **kwargs) -> None:
        @ai.setup(engines=engines, **kwargs)
        def _func(_):
            pass
        _func(Expression())<|MERGE_RESOLUTION|>--- conflicted
+++ resolved
@@ -662,24 +662,8 @@
                 **kwargs) -> "Expression":
         return self._sym_return_type(list(self.stream(expr, max_tokens, char_token_ratio, **kwargs)))
 
-<<<<<<< HEAD
-    def execute(self, **kwargs) -> "Expression":
-        @ai.execute(**kwargs)
-        def _func(_):
-            pass
-        return _func(self)
-
-    def fexecute(self, **kwargs) -> "Expression":
-        def _func(sym: Symbol, **kargs):
-            return sym.execute(**kargs)
-        return self.ftry(_func, **kwargs)
-
-    def ftry(self, expr: "Expression", retries: int = 1, **kwargs) -> "Expression":
-        prompt: str = ''
-=======
     def ftry(self, expr: "Expression", retries: int = 1, **kwargs) -> "Symbol":
         prompt = {}
->>>>>>> e226cab9
         def input_handler(input_):
             prompt['message'] = input_ # TODO: fix this
         kwargs['input_handler'] = input_handler
@@ -696,16 +680,9 @@
                 if retry_cnt > retries:
                     raise e
                 else:
-<<<<<<< HEAD
-                    err =  Expression(prompt) @ sym
-                    res = err.analyze(query="What is the issue in this expression?", exception=e)
-                    ctxt = res @ prompt
-                    sym = sym.correct(context=ctxt, exception=e)
-=======
                     err =  Symbol(prompt['message']) @ sym
                     res = err.analyze(query="What is the issue in this expression?", exception=e, max_tokens=2000)
                     sym = sym.correct(context=prompt['message'], exception=e, payload=res, max_tokens=2000)
->>>>>>> e226cab9
 
     @staticmethod
     def draw(prompt: str, operation: str = 'create', **kwargs) -> "Expression":
